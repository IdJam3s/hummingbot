import abi from '../../services/ethereum.abi.json';
import { logger } from '../../services/logger';
import { Contract, Transaction, Wallet } from 'ethers';
import { EthereumBase } from '../../services/ethereum-base';
import { ConfigManager } from '../../services/config-manager';
import { AvalancheConfig } from './avalanche.config';
import { Provider } from '@ethersproject/abstract-provider';
import { Ethereumish } from '../ethereum/ethereum';
import { PangolinConfig } from './pangolin/pangolin.config';
export class Avalanche extends EthereumBase implements Ethereumish {
  private static _instance: Avalanche;
  private _gasPrice: number;
  private _nativeTokenSymbol: string;
  private _chain: string;

  private constructor() {
    let config;
    switch (ConfigManager.config.AVALANCHE_CHAIN) {
      case 'fuji':
        config = AvalancheConfig.config.fuji;
        break;
      case 'avalanche':
        config = AvalancheConfig.config.avalanche;
        break;
      default:
        throw new Error('AVALANCHE_CHAIN not valid');
    }

    super(
<<<<<<< HEAD
      config.chainID,
      config.nodeURL,
=======
      'avalanche',
      config.chainId,
      config.rpcUrl,
>>>>>>> d5152228
      config.tokenListSource,
      config.tokenListType,
      ConfigManager.config.AVAX_MANUAL_GAS_PRICE
    );
    this._chain = ConfigManager.config.AVALANCHE_CHAIN;
    this._nativeTokenSymbol = 'AVAX';
    this._gasPrice = ConfigManager.config.AVAX_MANUAL_GAS_PRICE;
  }

  public static getInstance(): Avalanche {
    if (!Avalanche._instance) {
      Avalanche._instance = new Avalanche();
    }

    return Avalanche._instance;
  }

  // getters

  public get gasPrice(): number {
    return this._gasPrice;
  }

  public get nativeTokenSymbol(): string {
    return this._nativeTokenSymbol;
  }

  public get chain(): string {
    return this._chain;
  }

  // public get gasPriceLastDated(): Date | null {
  //   return this._gasPriceLastUpdated;
  // }

  getContract(tokenAddress: string, signerOrProvider?: Wallet | Provider) {
    return new Contract(tokenAddress, abi.ERC20Abi, signerOrProvider);
  }

  getSpender(reqSpender: string): string {
    let spender: string;
    if (reqSpender === 'pangolin') {
      if (ConfigManager.config.ETHEREUM_CHAIN === 'avalanche') {
        spender = PangolinConfig.config.avalanche.routerAddress;
      } else {
        spender = PangolinConfig.config.fuji.routerAddress;
      }
    } else {
      spender = reqSpender;
    }
    return spender;
  }

  // cancel transaction
  async cancelTx(wallet: Wallet, nonce: number): Promise<Transaction> {
    logger.info(
      'Canceling any existing transaction(s) with nonce number ' + nonce + '.'
    );
    return super.cancelTx(wallet, nonce, this._gasPrice);
  }
}<|MERGE_RESOLUTION|>--- conflicted
+++ resolved
@@ -27,14 +27,9 @@
     }
 
     super(
-<<<<<<< HEAD
+      'avalanche',
       config.chainID,
       config.nodeURL,
-=======
-      'avalanche',
-      config.chainId,
-      config.rpcUrl,
->>>>>>> d5152228
       config.tokenListSource,
       config.tokenListType,
       ConfigManager.config.AVAX_MANUAL_GAS_PRICE
