#!/usr/bin/env python

from os.path import join, realpath
import sys; sys.path.insert(0, realpath(join(__file__, "../../")))

from hummingbot.strategy.market_trading_pair_tuple import MarketTradingPairTuple
from decimal import Decimal
import logging; logging.basicConfig(level=logging.ERROR)
import pandas as pd
from typing import List
import unittest
import time
<<<<<<< HEAD

=======
>>>>>>> 5a16d56b
from hummingsim.backtest.backtest_market import BacktestMarket
from hummingsim.backtest.market import (
    AssetType,
    Market,
    MarketConfig,
    QuantizationParams
)
from hummingsim.backtest.mock_order_book_loader import MockOrderBookLoader
from hummingbot.core.clock import (
    Clock,
    ClockMode
)
from hummingbot.core.event.event_logger import EventLogger
from hummingbot.core.event.events import (
    MarketEvent,
    OrderBookTradeEvent,
    TradeType,
    OrderType,
    OrderFilledEvent,
    BuyOrderCompletedEvent,
    SellOrderCompletedEvent,
    TradeFee
)
from hummingbot.core.data_type.order_book import OrderBook
from hummingbot.core.data_type.order_book_row import OrderBookRow
from hummingbot.core.data_type.limit_order import LimitOrder
from hummingbot.strategy.pure_market_making.pure_market_making_v2 import PureMarketMakingStrategyV2
from hummingbot.strategy.pure_market_making import (
    ConstantSpreadPricingDelegate,
    PassThroughFilterDelegate,
    ConstantMultipleSpreadPricingDelegate,
    ConstantSizeSizingDelegate,
    StaggeredMultipleSizeSizingDelegate,
    InventorySkewSingleSizeSizingDelegate,
    InventorySkewMultipleSizeSizingDelegate,
    OrderBookAssetPriceDelegate,
<<<<<<< HEAD
    DataFeedAssetPriceDelegate,
=======
    DataFeedAssetPriceDelegate
>>>>>>> 5a16d56b
)
from hummingbot.data_feed.data_feed_base import DataFeedBase
from hummingbot.core.utils.exchange_rate_conversion import ExchangeRateConversion
from hummingbot.core.network_base import NetworkStatus


class MockDataFeed(DataFeedBase):

    @property
    def name(self):
        return self._name

    def __init__(self, name, coin_prices):
        super().__init__()
        self._name = name
        self._mock_price_dict = coin_prices
        self._network_status = NetworkStatus.CONNECTED

    async def check_network(self) -> NetworkStatus:
        return NetworkStatus.CONNECTED

    @property
    def price_dict(self):
        return self._mock_price_dict

    def get_price(self, trading_pair):
        return self._mock_price_dict.get(trading_pair.upper())

    def start(self):
        pass

    def stop(self):
        pass


class PureMarketMakingV2UnitTest(unittest.TestCase):
    start: pd.Timestamp = pd.Timestamp("2019-01-01", tz="UTC")
    end: pd.Timestamp = pd.Timestamp("2019-01-01 01:00:00", tz="UTC")
    start_timestamp: float = start.timestamp()
    end_timestamp: float = end.timestamp()
    maker_trading_pairs: List[str] = ["COINALPHA-WETH", "COINALPHA", "WETH"]

    def setUp(self):
        self.clock: Clock = Clock(ClockMode.BACKTEST, 60.0, self.start_timestamp, self.end_timestamp)
        self.clock_tick_size = 60
        self.maker_market: BacktestMarket = BacktestMarket()
        self.maker_data: MockOrderBookLoader = MockOrderBookLoader(*self.maker_trading_pairs)
        self.mid_price = 100
        self.bid_threshold = 0.01
        self.ask_threshold = 0.01
        self.cancel_order_wait_time = 45
        self.maker_data.set_balanced_order_book(mid_price=self.mid_price, min_price=1,
                                                max_price=200, price_step_size=1, volume_step_size=10)

        self.constant_pricing_delegate = ConstantSpreadPricingDelegate(Decimal(self.bid_threshold),
                                                                       Decimal(self.ask_threshold))
        self.constant_sizing_delegate = ConstantSizeSizingDelegate(Decimal("1.0"))
        self.filter_delegate = PassThroughFilterDelegate()
        self.equal_strategy_sizing_delegate = StaggeredMultipleSizeSizingDelegate(
            order_start_size=Decimal("1.0"),
            order_step_size=Decimal("0"),
            number_of_orders=Decimal("5")
        )
        self.staggered_strategy_sizing_delegate = StaggeredMultipleSizeSizingDelegate(
            order_start_size=Decimal("1.0"),
            order_step_size=Decimal("0.5"),
            number_of_orders=Decimal("5")
        )
        self.multiple_order_strategy_pricing_delegate = ConstantMultipleSpreadPricingDelegate(
            bid_spread=Decimal(self.bid_threshold),
            ask_spread=Decimal(self.ask_threshold),
            order_interval_size=Decimal("0.01"),
            number_of_orders=Decimal("5")
        )

        self.maker_market.add_data(self.maker_data)
        self.maker_market.set_balance("COINALPHA", 500)
        self.maker_market.set_balance("WETH", 5000)
        self.maker_market.set_balance("QETH", 500)
        self.maker_market.set_quantization_param(
            QuantizationParams(
                self.maker_trading_pairs[0], 6, 6, 6, 6
            )
        )

        self.market_info: MarketTradingPairTuple = MarketTradingPairTuple(
            *(
                [self.maker_market] + self.maker_trading_pairs
            )
        )

        logging_options: int = (PureMarketMakingStrategyV2.OPTION_LOG_ALL &
                                (~PureMarketMakingStrategyV2.OPTION_LOG_NULL_ORDER_SIZE))
        self.strategy: PureMarketMakingStrategyV2 = PureMarketMakingStrategyV2(
            [self.market_info],
            filled_order_replenish_wait_time=self.cancel_order_wait_time,
            filter_delegate=self.filter_delegate,
            sizing_delegate=self.constant_sizing_delegate,
            pricing_delegate=self.constant_pricing_delegate,
            cancel_order_wait_time=45,
            logging_options=logging_options
        )

        self.multi_order_equal_strategy: PureMarketMakingStrategyV2 = PureMarketMakingStrategyV2(
            [self.market_info],
            filter_delegate=self.filter_delegate,
            pricing_delegate=self.multiple_order_strategy_pricing_delegate,
            sizing_delegate=self.equal_strategy_sizing_delegate,
            cancel_order_wait_time=45,
            logging_options=logging_options
        )

        self.multi_order_staggered_strategy: PureMarketMakingStrategyV2 = PureMarketMakingStrategyV2(
            [self.market_info],
            filter_delegate=self.filter_delegate,
            pricing_delegate=self.multiple_order_strategy_pricing_delegate,
            sizing_delegate=self.staggered_strategy_sizing_delegate,
            cancel_order_wait_time=45,
            logging_options=logging_options
        )

        self.delayed_placement_strategy: PureMarketMakingStrategyV2 = PureMarketMakingStrategyV2(
            [self.market_info],
            filter_delegate=self.filter_delegate,
            pricing_delegate=self.constant_pricing_delegate,
            sizing_delegate=self.constant_sizing_delegate,
            cancel_order_wait_time=900,
            filled_order_replenish_wait_time=80,
            logging_options=logging_options
        )

        self.penny_jumping_strategy: PureMarketMakingStrategyV2 = PureMarketMakingStrategyV2(
            [self.market_info],
            filter_delegate=self.filter_delegate,
            pricing_delegate=self.constant_pricing_delegate,
            sizing_delegate=self.constant_sizing_delegate,
            best_bid_ask_jump_mode=True,
            cancel_order_wait_time=900,
            filled_order_replenish_wait_time=80,
            enable_order_filled_stop_cancellation=True,
            logging_options=logging_options
        )

        self.ext_market: BacktestMarket = BacktestMarket()
        self.ext_data: MockOrderBookLoader = MockOrderBookLoader(*self.maker_trading_pairs)
        self.ext_market_info: MarketTradingPairTuple = MarketTradingPairTuple(
            self.ext_market, *self.maker_trading_pairs
        )
<<<<<<< HEAD
        self.ext_data.set_balanced_order_book(mid_price=50, min_price=1, max_price=400,
                                              price_step_size=1, volume_step_size=10)
=======
        self.ext_data.set_balanced_order_book(mid_price=50, min_price=1, max_price=400, price_step_size=1,
                                              volume_step_size=10)
>>>>>>> 5a16d56b
        self.ext_market.add_data(self.ext_data)
        self.asset_del = OrderBookAssetPriceDelegate(self.ext_market, self.maker_trading_pairs[0])
        self.ext_exc_price_strategy: PureMarketMakingStrategyV2 = PureMarketMakingStrategyV2(
            [self.market_info],
            filled_order_replenish_wait_time=self.cancel_order_wait_time,
            filter_delegate=self.filter_delegate,
            sizing_delegate=self.constant_sizing_delegate,
            pricing_delegate=self.constant_pricing_delegate,
            cancel_order_wait_time=45,
            logging_options=logging_options,
            asset_price_delegate=self.asset_del
        )

        self.multi_orders_ext_exc_price_strategy: PureMarketMakingStrategyV2 = PureMarketMakingStrategyV2(
            [self.market_info],
            filled_order_replenish_wait_time=self.cancel_order_wait_time,
            filter_delegate=self.filter_delegate,
            sizing_delegate=self.equal_strategy_sizing_delegate,
            pricing_delegate=self.multiple_order_strategy_pricing_delegate,
            cancel_order_wait_time=45,
            logging_options=logging_options,
            asset_price_delegate=self.asset_del
        )

        ExchangeRateConversion.set_global_exchange_rate_config({
            "global_config": {
                self.maker_trading_pairs[1]: {"default": 200, "source": "mock_data_feed"},
                self.maker_trading_pairs[2]: {"default": 1, "source": "mock_data_feed"}
            },
            "default_data_feed": "mock_data_feed"
        })
<<<<<<< HEAD
        mock_feed = MockDataFeed("mock_data_feed", {
            self.maker_trading_pairs[1]: 200,
            self.maker_trading_pairs[2]: 1
        })
=======
        mock_feed = MockDataFeed("mock_data_feed", {self.maker_trading_pairs[1]: 200, self.maker_trading_pairs[2]: 1})
>>>>>>> 5a16d56b
        ExchangeRateConversion.set_data_feeds([
            mock_feed
        ])
        ExchangeRateConversion.set_update_interval(0.1)
        ExchangeRateConversion.get_instance().start()
        time.sleep(1)
        self.feed_asset_del = DataFeedAssetPriceDelegate(self.maker_trading_pairs[1], self.maker_trading_pairs[2])

        self.ext_feed_price_strategy: PureMarketMakingStrategyV2 = PureMarketMakingStrategyV2(
            [self.market_info],
            filled_order_replenish_wait_time=self.cancel_order_wait_time,
            filter_delegate=self.filter_delegate,
            sizing_delegate=self.constant_sizing_delegate,
            pricing_delegate=self.constant_pricing_delegate,
            cancel_order_wait_time=45,
            logging_options=logging_options,
            asset_price_delegate=self.feed_asset_del
        )

        self.multi_orders_ext_feed_price_strategy: PureMarketMakingStrategyV2 = PureMarketMakingStrategyV2(
            [self.market_info],
            filled_order_replenish_wait_time=self.cancel_order_wait_time,
            filter_delegate=self.filter_delegate,
            sizing_delegate=self.equal_strategy_sizing_delegate,
            pricing_delegate=self.multiple_order_strategy_pricing_delegate,
            cancel_order_wait_time=45,
            logging_options=logging_options,
            asset_price_delegate=self.feed_asset_del
        )

        self.logging_options = logging_options
        self.clock.add_iterator(self.maker_market)
        self.clock.add_iterator(self.strategy)
        self.maker_order_fill_logger: EventLogger = EventLogger()
        self.cancel_order_logger: EventLogger = EventLogger()
        self.maker_market.add_listener(MarketEvent.OrderFilled, self.maker_order_fill_logger)
        self.maker_market.add_listener(MarketEvent.OrderCancelled, self.cancel_order_logger)

    def simulate_maker_market_trade(self, is_buy: bool, quantity: float):
        maker_trading_pair: str = self.maker_trading_pairs[0]
        order_book: OrderBook = self.maker_market.get_order_book(maker_trading_pair)
        trade_event: OrderBookTradeEvent = OrderBookTradeEvent(
            maker_trading_pair,
            self.clock.current_timestamp,
            TradeType.BUY if is_buy else TradeType.SELL,
            (self.mid_price * (1 - self.bid_threshold - 0.01)
             if not is_buy
             else self.mid_price * (1 + self.ask_threshold + 0.01)),
            quantity
        )
        order_book.apply_trade(trade_event)

    # Update the orderbook so that the top bids and asks are lower than actual for a wider bid ask spread
    # this basially removes the orderbook entries above top bid and below top ask
    @staticmethod
    def simulate_order_book_widening(order_book: OrderBook, top_bid: float, top_ask: float):
        bid_diffs: List[OrderBookRow] = []
        ask_diffs: List[OrderBookRow] = []
        update_id: int = order_book.last_diff_uid + 1
        for row in order_book.bid_entries():
            if row.price > top_bid:
                bid_diffs.append(OrderBookRow(row.price, 0, update_id))
            else:
                break
        for row in order_book.ask_entries():
            if row.price < top_ask:
                ask_diffs.append(OrderBookRow(row.price, 0, update_id))
            else:
                break
        order_book.apply_diffs(bid_diffs, ask_diffs, update_id)

    @staticmethod
    def simulate_limit_order_fill(market: Market, limit_order: LimitOrder):
        quote_currency_traded: Decimal = limit_order.price * limit_order.quantity
        base_currency_traded: Decimal = limit_order.quantity
        quote_currency: str = limit_order.quote_currency
        base_currency: str = limit_order.base_currency
        config: MarketConfig = market.config

        if limit_order.is_buy:
            market.set_balance(quote_currency, market.get_balance(quote_currency) - quote_currency_traded)
            market.set_balance(base_currency, market.get_balance(base_currency) + base_currency_traded)
            market.trigger_event(MarketEvent.OrderFilled, OrderFilledEvent(
                market.current_timestamp,
                limit_order.client_order_id,
                limit_order.trading_pair,
                TradeType.BUY,
                OrderType.LIMIT,
                limit_order.price,
                limit_order.quantity,
                TradeFee(Decimal("0.0"))
            ))
            market.trigger_event(MarketEvent.BuyOrderCompleted, BuyOrderCompletedEvent(
                market.current_timestamp,
                limit_order.client_order_id,
                base_currency,
                quote_currency,
                base_currency if config.buy_fees_asset is AssetType.BASE_CURRENCY else quote_currency,
                base_currency_traded,
                quote_currency_traded,
                Decimal("0.0"),
                OrderType.LIMIT
            ))
        else:
            market.set_balance(quote_currency, market.get_balance(quote_currency) + quote_currency_traded)
            market.set_balance(base_currency, market.get_balance(base_currency) - base_currency_traded)
            market.trigger_event(MarketEvent.OrderFilled, OrderFilledEvent(
                market.current_timestamp,
                limit_order.client_order_id,
                limit_order.trading_pair,
                TradeType.SELL,
                OrderType.LIMIT,
                limit_order.price,
                limit_order.quantity,
                TradeFee(Decimal("0.0"))
            ))
            market.trigger_event(MarketEvent.SellOrderCompleted, SellOrderCompletedEvent(
                market.current_timestamp,
                limit_order.client_order_id,
                base_currency,
                quote_currency,
                base_currency if config.sell_fees_asset is AssetType.BASE_CURRENCY else quote_currency,
                base_currency_traded,
                quote_currency_traded,
                Decimal("0.0"),
                OrderType.LIMIT
            ))

    def test_confirm_active_bids_asks(self):
        self.clock.backtest_til(self.start_timestamp + self.clock_tick_size)
        self.assertEqual(1, len(self.strategy.active_bids))
        self.assertEqual(1, len(self.strategy.active_asks))

    def test_correct_price_correct_size(self):
        self.clock.backtest_til(self.start_timestamp + self.clock_tick_size)
        self.assertEqual(self.mid_price * (1 + self.ask_threshold),
                         self.strategy.active_asks[0][1].price)
        self.assertEqual(self.mid_price * (1 - self.bid_threshold),
                         self.strategy.active_bids[0][1].price)
        self.assertEqual(1, self.strategy.active_bids[0][1].quantity)
        self.assertEqual(1, self.strategy.active_asks[0][1].quantity)

    def test_check_sufficient_balance(self):
        self.maker_market.set_balance("WETH", 0)
        end_ts = self.start_timestamp + self.clock_tick_size
        self.clock.backtest_til(end_ts)
        self.assertEqual(0, len(self.strategy.active_bids))
        self.assertEqual(1, len(self.strategy.active_asks))

        self.maker_market.set_balance("COINALPHA", 0)
        end_ts += self.clock_tick_size
        self.clock.backtest_til(end_ts)
        self.assertEqual(0, len(self.strategy.active_bids))
        self.assertEqual(0, len(self.strategy.active_asks))

        self.maker_market.set_balance("COINALPHA", 500)
        self.maker_market.set_balance("WETH", 500)
        end_ts += self.clock_tick_size
        self.clock.backtest_til(end_ts)
        self.assertEqual(1, len(self.strategy.active_bids))
        self.assertEqual(1, len(self.strategy.active_asks))

    def test_check_if_active_orders_are_cancelled_every_tick(self):
        end_ts = self.start_timestamp + self.clock_tick_size
        self.clock.backtest_til(end_ts)
        old_bid = self.strategy.active_bids[0][1]
        old_ask = self.strategy.active_asks[0][1]
        self.assertEqual(1, len(self.strategy.active_bids))
        self.assertEqual(1, len(self.strategy.active_asks))
        end_ts += self.clock_tick_size + 1
        self.clock.backtest_til(end_ts)
        new_bid = self.strategy.active_bids[0][1]
        new_ask = self.strategy.active_asks[0][1]
        self.assertNotEqual(old_ask, new_ask)
        self.assertNotEqual(old_bid, new_bid)

    def test_order_fills(self):
        self.clock.backtest_til(self.start_timestamp + self.clock_tick_size)
        self.assertEqual(1, len(self.strategy.active_bids))
        self.assertEqual(1, len(self.strategy.active_asks))

        bid_order: LimitOrder = self.strategy.active_bids[0][1]
        ask_order: LimitOrder = self.strategy.active_asks[0][1]
        self.assertEqual(Decimal("99"), bid_order.price)
        self.assertEqual(Decimal("101"), ask_order.price)
        self.assertEqual(Decimal("1.0"), bid_order.quantity)
        self.assertEqual(Decimal("1.0"), ask_order.quantity)

        self.simulate_maker_market_trade(True, 5.0)

        self.clock.backtest_til(self.start_timestamp + 2 * self.clock_tick_size + 1)
        self.assertEqual(1, len(self.maker_order_fill_logger.event_log))

        maker_fill: OrderFilledEvent = self.maker_order_fill_logger.event_log[0]
        self.assertEqual(TradeType.SELL, maker_fill.trade_type)
        self.assertAlmostEqual(101, maker_fill.price)
        self.assertAlmostEqual(1.0, maker_fill.amount)
        self.maker_order_fill_logger.clear()

    def test_market_become_wider(self):
        self.clock.backtest_til(self.start_timestamp + self.clock_tick_size)

        bid_order: LimitOrder = self.strategy.active_bids[0][1]
        ask_order: LimitOrder = self.strategy.active_asks[0][1]
        self.assertEqual(Decimal("99"), bid_order.price)
        self.assertEqual(Decimal("101"), ask_order.price)
        self.assertEqual(Decimal("1.0"), bid_order.quantity)
        self.assertEqual(Decimal("1.0"), ask_order.quantity)

        self.simulate_order_book_widening(self.maker_data.order_book, 90, 110)

        self.clock.backtest_til(self.start_timestamp + 2 * self.clock_tick_size + 1)
        self.assertEqual(2, len(self.cancel_order_logger.event_log))
        self.assertEqual(1, len(self.strategy.active_bids))
        self.assertEqual(1, len(self.strategy.active_asks))

        bid_order: LimitOrder = self.strategy.active_bids[0][1]
        ask_order: LimitOrder = self.strategy.active_asks[0][1]
        self.assertEqual(Decimal("99"), bid_order.price)
        self.assertEqual(Decimal("101"), ask_order.price)
        self.assertEqual(Decimal("1.0"), bid_order.quantity)
        self.assertEqual(Decimal("1.0"), ask_order.quantity)

    def test_market_became_narrower(self):
        self.clock.backtest_til(self.start_timestamp + self.clock_tick_size)
        bid_order: LimitOrder = self.strategy.active_bids[0][1]
        ask_order: LimitOrder = self.strategy.active_asks[0][1]
        self.assertEqual(Decimal("99"), bid_order.price)
        self.assertEqual(Decimal("101"), ask_order.price)
        self.assertEqual(Decimal("1.0"), bid_order.quantity)
        self.assertEqual(Decimal("1.0"), ask_order.quantity)

        self.maker_data.order_book.apply_diffs([OrderBookRow(99.5, 30, 2)], [OrderBookRow(100.5, 30, 2)], 2)

        self.clock.backtest_til(self.start_timestamp + 2 * self.clock_tick_size + 1)
        self.assertEqual(1, len(self.strategy.active_bids))
        self.assertEqual(1, len(self.strategy.active_asks))

        bid_order = self.strategy.active_bids[0][1]
        ask_order = self.strategy.active_asks[0][1]
        self.assertEqual(Decimal("99"), bid_order.price)
        self.assertEqual(Decimal("101"), ask_order.price)
        self.assertEqual(Decimal("1.0"), bid_order.quantity)
        self.assertEqual(Decimal("1.0"), ask_order.quantity)

    def test_order_fills_after_cancellation(self):
        self.clock.backtest_til(self.start_timestamp + self.clock_tick_size)
        bid_order: LimitOrder = self.strategy.active_bids[0][1]
        ask_order: LimitOrder = self.strategy.active_asks[0][1]
        self.assertEqual(Decimal("99"), bid_order.price)
        self.assertEqual(Decimal("101"), ask_order.price)
        self.assertEqual(Decimal("1.0"), bid_order.quantity)
        self.assertEqual(Decimal("1.0"), ask_order.quantity)

        self.clock.backtest_til(self.start_timestamp + 2 * self.clock_tick_size + 1)
        self.assertEqual(2, len(self.cancel_order_logger.event_log))
        bid_order: LimitOrder = self.strategy.active_bids[0][1]
        ask_order: LimitOrder = self.strategy.active_asks[0][1]
        self.assertEqual(Decimal("99"), bid_order.price)
        self.assertEqual(Decimal("101"), ask_order.price)
        self.assertEqual(Decimal("1.0"), bid_order.quantity)
        self.assertEqual(Decimal("1.0"), ask_order.quantity)

        self.simulate_limit_order_fill(self.maker_market, bid_order)
        self.simulate_limit_order_fill(self.maker_market, ask_order)

        fill_events = self.maker_order_fill_logger.event_log
        self.assertEqual(2, len(fill_events))
        bid_fills: List[OrderFilledEvent] = [evt for evt in fill_events if evt.trade_type is TradeType.SELL]
        ask_fills: List[OrderFilledEvent] = [evt for evt in fill_events if evt.trade_type is TradeType.BUY]
        self.assertEqual(1, len(bid_fills))
        self.assertEqual(1, len(ask_fills))
        self.maker_order_fill_logger.clear()

    def test_strategy_after_user_cancels_orders(self):
        self.clock.backtest_til(self.start_timestamp + self.clock_tick_size)
        self.assertEqual(1, len(self.strategy.active_bids))
        self.assertEqual(1, len(self.strategy.active_asks))

        bid_order: LimitOrder = self.strategy.active_bids[0][1]
        ask_order: LimitOrder = self.strategy.active_asks[0][1]
        self.assertEqual(Decimal("99"), bid_order.price)
        self.assertEqual(Decimal("101"), ask_order.price)
        self.assertEqual(Decimal("1.0"), bid_order.quantity)
        self.assertEqual(Decimal("1.0"), ask_order.quantity)

        self.strategy.cancel_order(self.market_info, bid_order.client_order_id)
        self.strategy.cancel_order(self.market_info, ask_order.client_order_id)

        self.clock.backtest_til(self.start_timestamp + 2 * self.clock_tick_size + 1)
        self.assertEqual(0, len(self.strategy.active_bids))
        self.assertEqual(0, len(self.strategy.active_asks))

    def test_strategy_with_transaction_costs(self):
        self.clock.remove_iterator(self.strategy)
        logging_options: int = (PureMarketMakingStrategyV2.OPTION_LOG_ALL &
                                (~PureMarketMakingStrategyV2.OPTION_LOG_NULL_ORDER_SIZE))
        self.strategy_with_tx_costs: PureMarketMakingStrategyV2 = PureMarketMakingStrategyV2(
            [self.market_info],
            filled_order_replenish_wait_time=self.cancel_order_wait_time,
            add_transaction_costs_to_orders=True,
            filter_delegate=self.filter_delegate,
            sizing_delegate=self.constant_sizing_delegate,
            pricing_delegate=self.constant_pricing_delegate,
            cancel_order_wait_time=45,
            logging_options=logging_options
        )
        self.clock.add_iterator(self.strategy_with_tx_costs)
        self.clock.backtest_til(self.start_timestamp + self.clock_tick_size)
        self.assertEqual(1, len(self.strategy_with_tx_costs.active_bids))
        self.assertEqual(1, len(self.strategy_with_tx_costs.active_asks))

        # Fees are zero here, check whether order placements are working
        bid_order: LimitOrder = self.strategy_with_tx_costs.active_bids[0][1]
        ask_order: LimitOrder = self.strategy_with_tx_costs.active_asks[0][1]
        self.assertEqual(Decimal("99"), bid_order.price)
        self.assertEqual(Decimal("101"), ask_order.price)
        self.assertEqual(Decimal("1.0"), bid_order.quantity)
        self.assertEqual(Decimal("1.0"), ask_order.quantity)

        # Check if orders are placed after cancel_order_wait_time
        self.clock.backtest_til(self.start_timestamp + 2 * self.clock_tick_size + 1)
        self.assertEqual(2, len(self.cancel_order_logger.event_log))
        bid_order: LimitOrder = self.strategy_with_tx_costs.active_bids[0][1]
        ask_order: LimitOrder = self.strategy_with_tx_costs.active_asks[0][1]
        self.assertEqual(Decimal("99"), bid_order.price)
        self.assertEqual(Decimal("101"), ask_order.price)
        self.assertEqual(Decimal("1.0"), bid_order.quantity)
        self.assertEqual(Decimal("1.0"), ask_order.quantity)

        # Check if order fills are working
        self.simulate_limit_order_fill(self.maker_market, bid_order)
        self.simulate_limit_order_fill(self.maker_market, ask_order)

        fill_events = self.maker_order_fill_logger.event_log
        self.assertEqual(2, len(fill_events))
        bid_fills: List[OrderFilledEvent] = [evt for evt in fill_events if evt.trade_type is TradeType.SELL]
        ask_fills: List[OrderFilledEvent] = [evt for evt in fill_events if evt.trade_type is TradeType.BUY]
        self.assertEqual(1, len(bid_fills))
        self.assertEqual(1, len(ask_fills))
        self.maker_order_fill_logger.clear()

    def test_external_exchange_price_source(self):
        self.clock.remove_iterator(self.strategy)
        self.clock.add_iterator(self.ext_exc_price_strategy)
        end_ts = self.start_timestamp + self.clock_tick_size
        self.clock.backtest_til(end_ts)

        self.assertEqual(1, len(self.ext_exc_price_strategy.active_bids))
        # There should be no sell order, since its price will be below first bid order on the order book.
        self.assertEqual(0, len(self.ext_exc_price_strategy.active_asks))

        # check price data from external exchange is used for order placement
        bid_order: LimitOrder = self.ext_exc_price_strategy.active_bids[0][1]
        self.assertEqual(Decimal("49.5"), bid_order.price)
        self.assertEqual(Decimal("1.0"), bid_order.quantity)

    def test_external_exchange_price_source_empty_orderbook(self):
        self.simulate_order_book_widening(self.maker_data.order_book, 0, 10000)
        self.assertEqual(0, len(list(self.maker_data.order_book.bid_entries())))
        self.assertEqual(0, len(list(self.maker_data.order_book.ask_entries())))
        self.clock.remove_iterator(self.strategy)
        self.clock.add_iterator(self.ext_exc_price_strategy)
        end_ts = self.start_timestamp + self.clock_tick_size
        self.clock.backtest_til(end_ts)

        self.assertEqual(1, len(self.ext_exc_price_strategy.active_bids))
        self.assertEqual(1, len(self.ext_exc_price_strategy.active_asks))

        # check price data from external exchange is used for order placement
        bid_order: LimitOrder = self.ext_exc_price_strategy.active_bids[0][1]
        self.assertEqual(Decimal("49.5"), bid_order.price)
        self.assertEqual(Decimal("1.0"), bid_order.quantity)
        ask_order: LimitOrder = self.ext_exc_price_strategy.active_asks[0][1]
        self.assertEqual(Decimal("50.5"), ask_order.price)
        self.assertEqual(Decimal("1.0"), ask_order.quantity)

    def test_multi_order_external_exchange_price_source(self):
        self.clock.remove_iterator(self.strategy)
        self.clock.add_iterator(self.multi_orders_ext_exc_price_strategy)
        self.clock.backtest_til(self.start_timestamp + self.clock_tick_size)
        self.assertEqual(5, len(self.multi_orders_ext_exc_price_strategy.active_bids))
        self.assertEqual(0, len(self.multi_orders_ext_exc_price_strategy.active_asks))

        first_bid_order: LimitOrder = self.multi_orders_ext_exc_price_strategy.active_bids[0][1]
        self.assertEqual(Decimal("49.5"), first_bid_order.price)
        self.assertEqual(Decimal("1.0"), first_bid_order.quantity)

        last_bid_order: LimitOrder = self.multi_orders_ext_exc_price_strategy.active_bids[-1][1]
        last_bid_price = Decimal(49.5 * (1 - 0.01) ** 4).quantize(Decimal("0.001"))
        self.assertAlmostEqual(last_bid_price, last_bid_order.price, 3)
        self.assertEqual(Decimal("1.0"), last_bid_order.quantity)

    def test_multi_order_external_exchange_price_source_empty_order_book(self):
        self.simulate_order_book_widening(self.maker_data.order_book, 0, 10000)
        self.assertEqual(0, len(list(self.maker_data.order_book.bid_entries())))
        self.assertEqual(0, len(list(self.maker_data.order_book.ask_entries())))
        self.clock.remove_iterator(self.strategy)
        self.clock.add_iterator(self.multi_orders_ext_exc_price_strategy)
        self.clock.backtest_til(self.start_timestamp + self.clock_tick_size)
        self.assertEqual(5, len(self.multi_orders_ext_exc_price_strategy.active_bids))
        self.assertEqual(5, len(self.multi_orders_ext_exc_price_strategy.active_asks))

        first_bid_order: LimitOrder = self.multi_orders_ext_exc_price_strategy.active_bids[0][1]
        self.assertEqual(Decimal("49.5"), first_bid_order.price)
        self.assertEqual(Decimal("1.0"), first_bid_order.quantity)
        first_ask_order: LimitOrder = self.multi_orders_ext_exc_price_strategy.active_asks[0][1]
        self.assertEqual(Decimal("50.5"), first_ask_order.price)
        self.assertEqual(Decimal("1.0"), first_ask_order.quantity)

        last_bid_order: LimitOrder = self.multi_orders_ext_exc_price_strategy.active_bids[-1][1]
        last_bid_price = Decimal(49.5 * (1 - 0.01) ** 4).quantize(Decimal("0.001"))
        self.assertAlmostEqual(last_bid_price, last_bid_order.price, 3)
        self.assertEqual(Decimal("1.0"), last_bid_order.quantity)
        last_ask_order: LimitOrder = self.multi_orders_ext_exc_price_strategy.active_asks[-1][1]
        last_ask_price = Decimal(50.5 * (1 + 0.01) ** 4).quantize(Decimal("0.001"))
        self.assertAlmostEqual(last_ask_price, last_ask_order.price, 3)
        self.assertEqual(Decimal("1.0"), last_ask_order.quantity)

    def test_external_feed_price_source(self):
        self.clock.remove_iterator(self.strategy)
        self.clock.add_iterator(self.ext_feed_price_strategy)
        end_ts = self.start_timestamp + self.clock_tick_size
        self.clock.backtest_til(end_ts)

        self.assertEqual(0, len(self.ext_feed_price_strategy.active_bids))
        self.assertEqual(1, len(self.ext_feed_price_strategy.active_asks))

        # check price data from external exchange is used for order placement
        ask_order: LimitOrder = self.ext_feed_price_strategy.active_asks[0][1]
        self.assertEqual(Decimal("202"), ask_order.price)
        self.assertEqual(Decimal("1.0"), ask_order.quantity)

    def test_external_feed_price_source_empty_orderbook(self):
        self.simulate_order_book_widening(self.maker_data.order_book, 0, 10000)
        self.assertEqual(0, len(list(self.maker_data.order_book.bid_entries())))
        self.assertEqual(0, len(list(self.maker_data.order_book.ask_entries())))
        self.clock.remove_iterator(self.strategy)
        self.clock.add_iterator(self.ext_feed_price_strategy)
        end_ts = self.start_timestamp + self.clock_tick_size
        self.clock.backtest_til(end_ts)

        self.assertEqual(1, len(self.ext_feed_price_strategy.active_bids))
        self.assertEqual(1, len(self.ext_feed_price_strategy.active_asks))

        # check price data from external exchange is used for order placement
        bid_order: LimitOrder = self.ext_feed_price_strategy.active_bids[0][1]
        self.assertEqual(Decimal("198"), bid_order.price)
        self.assertEqual(Decimal("1.0"), bid_order.quantity)
        ask_order: LimitOrder = self.ext_feed_price_strategy.active_asks[0][1]
        self.assertEqual(Decimal("202"), ask_order.price)
        self.assertEqual(Decimal("1.0"), ask_order.quantity)

    def test_multiple_orders_equal_sizes(self):
        self.clock.remove_iterator(self.strategy)
        self.clock.add_iterator(self.multi_order_equal_strategy)
        self.clock.backtest_til(self.start_timestamp + self.clock_tick_size)
        self.assertEqual(5, len(self.multi_order_equal_strategy.active_bids))
        self.assertEqual(5, len(self.multi_order_equal_strategy.active_asks))

        first_bid_order: LimitOrder = self.multi_order_equal_strategy.active_bids[0][1]
        first_ask_order: LimitOrder = self.multi_order_equal_strategy.active_asks[0][1]
        self.assertEqual(Decimal("99"), first_bid_order.price)
        self.assertEqual(Decimal("101"), first_ask_order.price)
        self.assertEqual(Decimal("1.0"), first_bid_order.quantity)
        self.assertEqual(Decimal("1.0"), first_ask_order.quantity)

        last_bid_order: LimitOrder = self.multi_order_equal_strategy.active_bids[-1][1]
        last_ask_order: LimitOrder = self.multi_order_equal_strategy.active_asks[-1][1]
        last_bid_price = Decimal(99 * (1 - 0.01) ** 4).quantize(Decimal("0.001"))
        last_ask_price = Decimal(101 * (1 + 0.01) ** 4).quantize(Decimal("0.001"))
        self.assertAlmostEqual(last_bid_price, last_bid_order.price, 3)
        self.assertAlmostEqual(last_ask_price, last_ask_order.price, 3)
        self.assertEqual(Decimal("1.0"), last_bid_order.quantity)
        self.assertEqual(Decimal("1.0"), last_ask_order.quantity)

        self.simulate_maker_market_trade(True, 5.0)
        self.assertEqual(5, len(self.multi_order_equal_strategy.active_bids))
        self.assertEqual(4, len(self.multi_order_equal_strategy.active_asks))

        self.clock.backtest_til(self.start_timestamp + 2 * self.clock_tick_size + 1)
        self.assertEqual(1, len(self.maker_order_fill_logger.event_log))

        maker_fill: OrderFilledEvent = self.maker_order_fill_logger.event_log[0]
        self.assertEqual(TradeType.SELL, maker_fill.trade_type)
        self.assertAlmostEqual(101, maker_fill.price)
        self.assertAlmostEqual(1.0, maker_fill.amount)

        self.strategy.cancel_order(self.market_info, first_bid_order.client_order_id)
        self.clock.backtest_til(self.start_timestamp + 2 * self.clock_tick_size + 1)
        self.assertEqual(0, len(self.strategy.active_bids))
        self.assertEqual(0, len(self.strategy.active_asks))

    def test_multiple_orders_staggered_sizes(self):
        self.clock.remove_iterator(self.strategy)
        self.clock.add_iterator(self.multi_order_staggered_strategy)
        self.clock.backtest_til(self.start_timestamp + self.clock_tick_size)
        self.assertEqual(5, len(self.multi_order_staggered_strategy.active_bids))
        self.assertEqual(5, len(self.multi_order_staggered_strategy.active_asks))

        first_bid_order: LimitOrder = self.multi_order_staggered_strategy.active_bids[0][1]
        first_ask_order: LimitOrder = self.multi_order_staggered_strategy.active_asks[0][1]
        self.assertEqual(Decimal("99"), first_bid_order.price)
        self.assertEqual(Decimal("101"), first_ask_order.price)
        self.assertEqual(Decimal("1.0"), first_bid_order.quantity)
        self.assertEqual(Decimal("1.0"), first_ask_order.quantity)

        last_bid_order: LimitOrder = self.multi_order_staggered_strategy.active_bids[-1][1]
        last_ask_order: LimitOrder = self.multi_order_staggered_strategy.active_asks[-1][1]
        last_bid_price = Decimal(99 * (1 - 0.01) ** 4).quantize(Decimal("0.001"))
        last_ask_price = Decimal(101 * (1 + 0.01) ** 4).quantize(Decimal("0.001"))

        last_bid_order_size = Decimal(1 + (0.5 * 4)).quantize(Decimal("0.001"))
        last_ask_order_size = Decimal(1 + (0.5 * 4)).quantize(Decimal("0.001"))
        self.assertAlmostEqual(last_bid_price, last_bid_order.price, 3)
        self.assertAlmostEqual(last_ask_price, last_ask_order.price, 3)
        self.assertAlmostEqual(last_bid_order_size, last_bid_order.quantity)
        self.assertAlmostEqual(last_ask_order_size, last_ask_order.quantity)

        self.simulate_maker_market_trade(True, 5.0)

        self.assertEqual(5, len(self.multi_order_staggered_strategy.active_bids))
        self.assertEqual(4, len(self.multi_order_staggered_strategy.active_asks))

        self.clock.backtest_til(self.start_timestamp + 2 * self.clock_tick_size + 1)
        self.assertEqual(1, len(self.maker_order_fill_logger.event_log))

        maker_fill: OrderFilledEvent = self.maker_order_fill_logger.event_log[0]
        self.assertEqual(TradeType.SELL, maker_fill.trade_type)
        self.assertAlmostEqual(101, maker_fill.price)
        self.assertAlmostEqual(1.0, maker_fill.amount)

        self.strategy.cancel_order(self.market_info, first_bid_order.client_order_id)
        self.clock.backtest_til(self.start_timestamp + 2 * self.clock_tick_size + 1)
        self.assertEqual(0, len(self.strategy.active_bids))
        self.assertEqual(0, len(self.strategy.active_asks))
        self.maker_order_fill_logger.clear()

    def test_balance_for_multiple_equal_orders(self):
        self.clock.remove_iterator(self.strategy)
        self.clock.add_iterator(self.multi_order_equal_strategy)
        self.maker_market.set_balance("WETH", 0)
        end_ts = self.start_timestamp + self.clock_tick_size
        self.clock.backtest_til(end_ts)

        self.assertEqual(0, len(self.multi_order_equal_strategy.active_bids))
        self.assertEqual(5, len(self.multi_order_equal_strategy.active_asks))

        self.maker_market.set_balance("COINALPHA", 0)
        end_ts += self.clock_tick_size
        self.clock.backtest_til(end_ts)
        self.assertEqual(0, len(self.multi_order_equal_strategy.active_bids))
        self.assertEqual(0, len(self.multi_order_equal_strategy.active_asks))

        self.maker_market.set_balance("COINALPHA", 500)
        self.maker_market.set_balance("WETH", 5000)
        end_ts += self.clock_tick_size
        self.clock.backtest_til(end_ts)
        self.assertEqual(5, len(self.multi_order_equal_strategy.active_bids))
        self.assertEqual(5, len(self.multi_order_equal_strategy.active_asks))

    def test_balance_for_multiple_staggered_orders(self):
        self.clock.remove_iterator(self.strategy)
        self.clock.add_iterator(self.multi_order_staggered_strategy)
        self.maker_market.set_balance("WETH", 0)
        end_ts = self.start_timestamp + self.clock_tick_size
        self.clock.backtest_til(end_ts)

        self.assertEqual(0, len(self.multi_order_staggered_strategy.active_bids))
        self.assertEqual(5, len(self.multi_order_staggered_strategy.active_asks))

        self.maker_market.set_balance("COINALPHA", 0)
        end_ts += self.clock_tick_size
        self.clock.backtest_til(end_ts)
        self.assertEqual(0, len(self.multi_order_staggered_strategy.active_bids))
        self.assertEqual(0, len(self.multi_order_staggered_strategy.active_asks))

        self.maker_market.set_balance("COINALPHA", 500)
        self.maker_market.set_balance("WETH", 5000)
        end_ts += self.clock_tick_size
        self.clock.backtest_til(end_ts)
        self.assertEqual(5, len(self.multi_order_staggered_strategy.active_bids))
        self.assertEqual(5, len(self.multi_order_staggered_strategy.active_asks))

    def test_replenish_delay(self):
        self.clock.remove_iterator(self.strategy)
        self.clock.add_iterator(self.delayed_placement_strategy)
        self.clock.backtest_til(self.start_timestamp + self.clock_tick_size)
        self.assertEqual(1, len(self.delayed_placement_strategy.active_bids))
        self.assertEqual(1, len(self.delayed_placement_strategy.active_asks))
        ask_order: LimitOrder = self.delayed_placement_strategy.active_asks[0][1]

        self.simulate_limit_order_fill(self.maker_market, ask_order)

        # Ask is filled and due to delay is not replenished immediately
        self.clock.backtest_til(self.start_timestamp + 2 * self.clock_tick_size)
        self.assertEqual(1, len(self.maker_order_fill_logger.event_log))
        self.assertEqual(1, len(self.delayed_placement_strategy.active_bids))
        self.assertEqual(0, len(self.delayed_placement_strategy.active_asks))

        # Orders are placed after replenish delay
        self.clock.backtest_til(self.start_timestamp + 4 * self.clock_tick_size)
        self.assertEqual(1, len(self.delayed_placement_strategy.active_bids))
        self.assertEqual(1, len(self.delayed_placement_strategy.active_asks))

        # Prices are not adjusted according to filled price as per settings
        bid_order: LimitOrder = self.delayed_placement_strategy.active_bids[0][1]
        ask_order: LimitOrder = self.delayed_placement_strategy.active_asks[0][1]
        self.assertEqual(Decimal("99"), bid_order.price)
        self.assertEqual(Decimal("101"), ask_order.price)
        self.assertEqual(Decimal("1.0"), bid_order.quantity)
        self.assertEqual(Decimal("1.0"), ask_order.quantity)
        self.maker_order_fill_logger.clear()

    def test_replenish_delay_multiple_fills(self):
        self.clock.remove_iterator(self.strategy)
        self.clock.add_iterator(self.delayed_placement_strategy)
        self.clock.backtest_til(self.start_timestamp + self.clock_tick_size)
        self.assertEqual(1, len(self.delayed_placement_strategy.active_bids))
        self.assertEqual(1, len(self.delayed_placement_strategy.active_asks))
        ask_order: LimitOrder = self.delayed_placement_strategy.active_asks[0][1]
        bid_order: LimitOrder = self.delayed_placement_strategy.active_bids[0][1]

        self.simulate_limit_order_fill(self.maker_market, ask_order)

        # Ask is filled and due to delay is not replenished immediately
        self.clock.backtest_til(self.start_timestamp + 2 * self.clock_tick_size)
        self.assertEqual(1, len(self.maker_order_fill_logger.event_log))
        self.assertEqual(1, len(self.delayed_placement_strategy.active_bids))
        self.assertEqual(0, len(self.delayed_placement_strategy.active_asks))
        self.simulate_limit_order_fill(self.maker_market, bid_order)

        # Even if both orders are filled, orders are not placed due to delay
        self.clock.backtest_til(self.start_timestamp + 3 * self.clock_tick_size)
        self.assertEqual(0, len(self.delayed_placement_strategy.active_bids))
        self.assertEqual(0, len(self.delayed_placement_strategy.active_asks))

        # Orders are placed after replenish delay
        self.clock.backtest_til(self.start_timestamp + 4 * self.clock_tick_size)
        self.assertEqual(1, len(self.delayed_placement_strategy.active_bids))
        self.assertEqual(1, len(self.delayed_placement_strategy.active_asks))

        # Prices are not adjusted according to filled price as per settings
        bid_order: LimitOrder = self.delayed_placement_strategy.active_bids[0][1]
        ask_order: LimitOrder = self.delayed_placement_strategy.active_asks[0][1]
        self.assertEqual(Decimal("99"), bid_order.price)
        self.assertEqual(Decimal("101"), ask_order.price)
        self.assertEqual(Decimal("1.0"), bid_order.quantity)
        self.assertEqual(Decimal("1.0"), ask_order.quantity)
        self.maker_order_fill_logger.clear()

    def test_penny_jumping_feature(self):
        self.clock.remove_iterator(self.strategy)
        self.clock.remove_iterator(self.maker_market)
        self.maker_market_2: BacktestMarket = BacktestMarket()
        self.maker_data_2: MockOrderBookLoader = MockOrderBookLoader(*self.maker_trading_pairs)
        self.maker_data_2.set_balanced_order_book(mid_price=self.mid_price,
                                                  min_price=1,
                                                  max_price=200,
                                                  price_step_size=4,
                                                  volume_step_size=10)
        self.maker_market_2.add_data(self.maker_data_2)
        self.maker_market_2.set_balance("COINALPHA", 500)
        self.maker_market_2.set_balance("WETH", 5000)
        self.maker_market_2.set_balance("QETH", 500)
        self.maker_market_2.set_quantization_param(
            QuantizationParams(
                self.maker_trading_pairs[0], 6, 6, 6, 6
            )
        )

        self.market_info: MarketTradingPairTuple = MarketTradingPairTuple(
            *([self.maker_market_2] + self.maker_trading_pairs)
        )
        logging_options: int = (PureMarketMakingStrategyV2.OPTION_LOG_ALL &
                                (~PureMarketMakingStrategyV2.OPTION_LOG_NULL_ORDER_SIZE))
        self.penny_jumping_strategy: PureMarketMakingStrategyV2 = PureMarketMakingStrategyV2(
            [self.market_info],
            filter_delegate=self.filter_delegate,
            pricing_delegate=self.constant_pricing_delegate,
            sizing_delegate=self.constant_sizing_delegate,
            best_bid_ask_jump_mode=True,
            cancel_order_wait_time=900,
            filled_order_replenish_wait_time=80,
            enable_order_filled_stop_cancellation=True,
            logging_options=logging_options
        )
        self.clock.add_iterator(self.penny_jumping_strategy)
        self.clock.add_iterator(self.maker_market_2)
        self.clock.backtest_til(self.start_timestamp + self.clock_tick_size)
        self.assertEqual(1, len(self.penny_jumping_strategy.active_bids))
        self.assertEqual(1, len(self.penny_jumping_strategy.active_asks))
        bid_order: LimitOrder = self.penny_jumping_strategy.active_bids[0][1]
        ask_order: LimitOrder = self.penny_jumping_strategy.active_asks[0][1]
        # Top bid is 98 and suggested price is 99 from pricing proposal
        # With penny jumping, bid price is just one above top bid
        self.assertEqual(Decimal("98.0001"), bid_order.price)
        # Top ask is 102 and suggested price is 101 from pricing proposal
        # With penny jumping, ask price is just one below top ask
        self.assertEqual(Decimal("101.999"), ask_order.price)
        self.assertEqual(Decimal("1.0"), bid_order.quantity)
        self.assertEqual(Decimal("1.0"), ask_order.quantity)


class PureMarketMakingV2HangingOrderUnitTest(unittest.TestCase):
    start: pd.Timestamp = pd.Timestamp("2019-01-01", tz="UTC")
    end: pd.Timestamp = pd.Timestamp("2019-01-01 01:00:00", tz="UTC")
    start_timestamp: float = start.timestamp()
    end_timestamp: float = end.timestamp()
    maker_trading_pairs: List[str] = ["COINALPHA-WETH", "COINALPHA", "WETH"]

    def setUp(self):
        self.clock_tick_size = 1
        self.clock: Clock = Clock(ClockMode.BACKTEST, self.clock_tick_size, self.start_timestamp, self.end_timestamp)
        self.maker_market: BacktestMarket = BacktestMarket()
        self.maker_data: MockOrderBookLoader = MockOrderBookLoader(*self.maker_trading_pairs)
        self.mid_price = 100
        self.bid_threshold = 0.01
        self.ask_threshold = 0.01
        self.cancel_order_wait_time = 30
        self.maker_data.set_balanced_order_book(mid_price=self.mid_price, min_price=1,
                                                max_price=200, price_step_size=1, volume_step_size=10)
        self.constant_pricing_delegate = ConstantSpreadPricingDelegate(Decimal(self.bid_threshold),
                                                                       Decimal(self.ask_threshold))
        self.constant_sizing_delegate = ConstantSizeSizingDelegate(Decimal("1.0"))
        self.filter_delegate = PassThroughFilterDelegate()
        self.maker_market.add_data(self.maker_data)
        self.maker_market.set_balance("COINALPHA", 500)
        self.maker_market.set_balance("WETH", 5000)
        self.maker_market.set_balance("QETH", 500)
        self.maker_market.set_quantization_param(
            QuantizationParams(
                self.maker_trading_pairs[0], 6, 6, 6, 6
            )
        )
        self.market_info: MarketTradingPairTuple = MarketTradingPairTuple(
            *([self.maker_market] + self.maker_trading_pairs)
        )

        logging_options: int = (PureMarketMakingStrategyV2.OPTION_LOG_ALL &
                                (~PureMarketMakingStrategyV2.OPTION_LOG_NULL_ORDER_SIZE))

        self.hanging_orders_strategy: PureMarketMakingStrategyV2 = PureMarketMakingStrategyV2(
            [self.market_info],
            filter_delegate=self.filter_delegate,
            pricing_delegate=self.constant_pricing_delegate,
            sizing_delegate=self.constant_sizing_delegate,
            cancel_order_wait_time=4,
            filled_order_replenish_wait_time=8,
            enable_order_filled_stop_cancellation=True,
            logging_options=logging_options,
            cancel_hanging_order_pct=0.05
        )
        self.multiple_order_pricing_delegate = ConstantMultipleSpreadPricingDelegate(
            bid_spread=Decimal(self.bid_threshold),
            ask_spread=Decimal(self.ask_threshold),
            order_interval_size=Decimal("0.01"),
            number_of_orders=Decimal("5")
        )
        self.equal_sizing_delegate = StaggeredMultipleSizeSizingDelegate(
            order_start_size=Decimal("1.0"),
            order_step_size=Decimal("0"),
            number_of_orders=Decimal("5")
        )
        self.multi_orders_hanging_strategy: PureMarketMakingStrategyV2 = PureMarketMakingStrategyV2(
            [self.market_info],
            filter_delegate=self.filter_delegate,
            pricing_delegate=self.multiple_order_pricing_delegate,
            sizing_delegate=self.equal_sizing_delegate,
            cancel_order_wait_time=4,
            filled_order_replenish_wait_time=8,
            enable_order_filled_stop_cancellation=True,
            logging_options=logging_options,
            cancel_hanging_order_pct=0.1
        )

        self.replenish_delay_strategy: PureMarketMakingStrategyV2 = PureMarketMakingStrategyV2(
            [self.market_info],
            filter_delegate=self.filter_delegate,
            pricing_delegate=self.constant_pricing_delegate,
            sizing_delegate=self.constant_sizing_delegate,
            cancel_order_wait_time=4,
            filled_order_replenish_wait_time=8,
            logging_options=logging_options
        )

        self.replenish_delay_multiple_strategy: PureMarketMakingStrategyV2 = PureMarketMakingStrategyV2(
            [self.market_info],
            filter_delegate=self.filter_delegate,
            pricing_delegate=self.multiple_order_pricing_delegate,
            sizing_delegate=self.equal_sizing_delegate,
            cancel_order_wait_time=4,
            filled_order_replenish_wait_time=8,
            logging_options=logging_options
        )
        self.logging_options = logging_options
        self.clock.add_iterator(self.maker_market)
        self.maker_order_fill_logger: EventLogger = EventLogger()
        self.cancel_order_logger: EventLogger = EventLogger()
        self.maker_market.add_listener(MarketEvent.OrderFilled, self.maker_order_fill_logger)
        self.maker_market.add_listener(MarketEvent.OrderCancelled, self.cancel_order_logger)

    def test_hanging_orders_feature(self):
        strategy = self.hanging_orders_strategy
        self.clock.add_iterator(strategy)
        self.clock.backtest_til(self.start_timestamp + self.clock_tick_size)
        self.assertEqual(1, len(strategy.active_bids))
        self.assertEqual(1, len(strategy.active_asks))
        bid_order: LimitOrder = strategy.active_bids[0][1]

        PureMarketMakingV2UnitTest.simulate_limit_order_fill(self.maker_market, bid_order)

        # Bid is filled and due to delay is not replenished immediately
        # Ask order is now hanging but is active
        self.clock.backtest_til(self.start_timestamp + 2 * self.clock_tick_size)
        self.assertEqual(1, len(self.maker_order_fill_logger.event_log))
        self.assertEqual(0, len(strategy.active_bids))
        self.assertEqual(1, len(strategy.active_asks))
        self.assertEqual(1, len(strategy.hanging_order_ids))
        hanging_order_id = strategy.hanging_order_ids[0]

        # At cancel_order_wait_time (4 seconds), hanging order remains.
        self.clock.backtest_til(self.start_timestamp + 5 * self.clock_tick_size)
        self.assertEqual(0, len(strategy.active_bids))
        self.assertEqual(1, len(strategy.active_asks))

        # At filled_order_replenish_wait_time (8 seconds), a new set of bid and ask orders (one each) is created
        self.clock.backtest_til(self.start_timestamp + 10 * self.clock_tick_size)
        self.assertEqual(1, len(strategy.active_bids))
        self.assertEqual(2, len(strategy.active_asks))

        self.assertIn(hanging_order_id, [order.client_order_id for market, order in strategy.active_asks])

        PureMarketMakingV2UnitTest.simulate_order_book_widening(self.maker_data.order_book, 80, 100)
        # As book bids moving lower, the ask hanging order price spread is now more than the cancel_hanging_order_pct
        # Hanging order is canceled and removed from the active list
        self.clock.backtest_til(self.start_timestamp + 11 * self.clock_tick_size)
        self.assertEqual(1, len(strategy.active_bids))
        self.assertEqual(1, len(strategy.active_asks))
        self.assertNotIn(strategy.active_asks[0][1].client_order_id, strategy.hanging_order_ids)

        # Prices are not adjusted according to filled price as per settings
        bid_order: LimitOrder = strategy.active_bids[0][1]
        ask_order: LimitOrder = strategy.active_asks[0][1]
        self.assertEqual(Decimal("99"), bid_order.price)
        self.assertEqual(Decimal("101"), ask_order.price)
        self.assertEqual(Decimal("1.0"), bid_order.quantity)
        self.assertEqual(Decimal("1.0"), ask_order.quantity)
        self.maker_order_fill_logger.clear()

    def test_hanging_orders_multiple_orders_mode(self):
        strategy = self.multi_orders_hanging_strategy
        self.clock.add_iterator(strategy)
        self.clock.backtest_til(self.start_timestamp + self.clock_tick_size)
        self.assertEqual(5, len(strategy.active_bids))
        self.assertEqual(5, len(strategy.active_asks))
        ask_order: LimitOrder = strategy.active_asks[0][1]

        PureMarketMakingV2UnitTest.simulate_limit_order_fill(self.maker_market, ask_order)

        # Ask is filled and due to delay is not replenished immediately
        # Bid orders are now hanging and active
        self.clock.backtest_til(self.start_timestamp + 2 * self.clock_tick_size)
        self.assertEqual(1, len(self.maker_order_fill_logger.event_log))
        self.assertEqual(5, len(strategy.active_bids))
        self.assertEqual(4, len(strategy.active_asks))
        self.assertEqual(5, len(strategy.hanging_order_ids))

        # At cancel_order_wait_time (4 seconds), hanging order remains, asks all got canceled
        self.clock.backtest_til(self.start_timestamp + 5 * self.clock_tick_size)
        self.assertEqual(5, len(strategy.active_bids))
        self.assertEqual(0, len(strategy.active_asks))

        # At filled_order_replenish_wait_time (8 seconds), new sets of bid and ask orders are created
        self.clock.backtest_til(self.start_timestamp + 10 * self.clock_tick_size)
        self.assertEqual(10, len(strategy.active_bids))
        self.assertEqual(5, len(strategy.active_asks))

        # Check all hanging order ids are indeed in active bids list
        self.assertTrue(all(h in [order.client_order_id for market, order in strategy.active_bids]
                            for h in strategy.hanging_order_ids))

        PureMarketMakingV2UnitTest.simulate_order_book_widening(self.maker_data.order_book, 100, 120)
        # As order book asks moving higher, some hanging ask orders price spreads are now more than
        # the cancel_hanging_order_pct
        self.clock.backtest_til(self.start_timestamp + 11 * self.clock_tick_size)
        self.assertEqual(6, len(strategy.active_bids))
        self.assertEqual(5, len(strategy.active_asks))

        # Prices are not adjusted according to filled price as per settings
        bid_order: LimitOrder = strategy.active_bids[0][1]
        ask_order: LimitOrder = strategy.active_asks[0][1]
        self.assertEqual(Decimal("99"), bid_order.price)
        self.assertEqual(Decimal("101"), ask_order.price)
        self.assertEqual(Decimal("1.0"), bid_order.quantity)
        self.assertEqual(Decimal("1.0"), ask_order.quantity)
        self.maker_order_fill_logger.clear()

    def test_replenish_delay_strategy(self):
        strategy = self.replenish_delay_strategy
        self.clock.add_iterator(strategy)
        self.clock.backtest_til(self.start_timestamp + self.clock_tick_size)
        self.assertEqual(1, len(strategy.active_bids))
        self.assertEqual(1, len(strategy.active_asks))
        ask_order: LimitOrder = strategy.active_asks[0][1]

        # At 2nd second, simulate ask order filled
        PureMarketMakingV2UnitTest.simulate_limit_order_fill(self.maker_market, ask_order)
        self.clock.backtest_til(self.start_timestamp + 2 * self.clock_tick_size)

        # At cancel_wait_time, both bid and ask are canceled and not replenished immediately
        self.clock.backtest_til(self.start_timestamp + 5 * self.clock_tick_size)
        self.assertEqual(1, len(self.maker_order_fill_logger.event_log))
        self.assertEqual(0, len(strategy.active_bids))
        self.assertEqual(0, len(strategy.active_asks))

        # New orders are placed after filled_order_replenish_wait_time
        self.clock.backtest_til(self.start_timestamp + 10 * self.clock_tick_size)
        self.assertEqual(1, len(strategy.active_bids))
        self.assertEqual(1, len(strategy.active_asks))

        # Prices are not adjusted according to filled price as per settings
        bid_order: LimitOrder = strategy.active_bids[0][1]
        ask_order: LimitOrder = strategy.active_asks[0][1]
        self.assertEqual(Decimal("99"), bid_order.price)
        self.assertEqual(Decimal("101"), ask_order.price)
        self.assertEqual(Decimal("1.0"), bid_order.quantity)
        self.assertEqual(Decimal("1.0"), ask_order.quantity)
        self.maker_order_fill_logger.clear()

    def test_replenish_delay_multiple_orders_mode(self):
        strategy = self.replenish_delay_multiple_strategy
        self.clock.add_iterator(strategy)
        self.clock.backtest_til(self.start_timestamp + self.clock_tick_size)
        self.assertEqual(5, len(strategy.active_bids))
        self.assertEqual(5, len(strategy.active_asks))
        bid_order: LimitOrder = strategy.active_bids[0][1]

        # At 2nd second, simulate bid order filled
        PureMarketMakingV2UnitTest.simulate_limit_order_fill(self.maker_market, bid_order)
        self.clock.backtest_til(self.start_timestamp + 2 * self.clock_tick_size)

        # Bid is filled and due to delay is not replenished immediately, all outstandings got canceled
        self.clock.backtest_til(self.start_timestamp + 5 * self.clock_tick_size)
        self.assertEqual(1, len(self.maker_order_fill_logger.event_log))
        self.assertEqual(0, len(strategy.active_bids))
        self.assertEqual(0, len(strategy.active_asks))

        # New orders are placed after filled_order_replenish_wait_time
        self.clock.backtest_til(self.start_timestamp + 10 * self.clock_tick_size)
        self.assertEqual(5, len(strategy.active_bids))
        self.assertEqual(5, len(strategy.active_asks))

        self.maker_order_fill_logger.clear()


class PureMarketMakingV2InventorySkewUnitTest(unittest.TestCase):
    start: pd.Timestamp = pd.Timestamp("2019-01-01", tz="UTC")
    end: pd.Timestamp = pd.Timestamp("2019-01-01 01:00:00", tz="UTC")
    start_timestamp: float = start.timestamp()
    end_timestamp: float = end.timestamp()
    maker_trading_pairs: List[str] = ["COINALPHA-WETH", "COINALPHA", "WETH"]

    def setUp(self):
        self.clock_tick_size = 1
        self.clock: Clock = Clock(ClockMode.BACKTEST, self.clock_tick_size, self.start_timestamp, self.end_timestamp)
        self.maker_market: BacktestMarket = BacktestMarket()
        self.maker_data: MockOrderBookLoader = MockOrderBookLoader(*self.maker_trading_pairs)
        self.mid_price = 100
        self.bid_threshold = 0.01
        self.ask_threshold = 0.01
        self.cancel_order_wait_time = 30
        self.maker_data.set_balanced_order_book(mid_price=self.mid_price, min_price=1,
                                                max_price=200, price_step_size=1, volume_step_size=10)
        self.filter_delegate = PassThroughFilterDelegate()
        self.constant_pricing_delegate = ConstantSpreadPricingDelegate(Decimal(self.bid_threshold),
                                                                       Decimal(self.ask_threshold))
        self.multiple_order_strategy_pricing_delegate = ConstantMultipleSpreadPricingDelegate(
            bid_spread=Decimal(self.bid_threshold),
            ask_spread=Decimal(self.ask_threshold),
            order_interval_size=Decimal("0.01"),
            number_of_orders=5
        )
        self.inventory_skew_single_size_sizing_delegate = InventorySkewSingleSizeSizingDelegate(
            order_size=Decimal("1"),
            inventory_target_base_percent=Decimal("0.9"),
            inventory_range_multiplier=Decimal("5")
        )
        self.inventory_skew_multiple_size_sizing_delegate = InventorySkewMultipleSizeSizingDelegate(
            order_start_size=Decimal("1.0"),
            order_step_size=Decimal("0.5"),
            number_of_orders=5,
            inventory_target_base_percent=Decimal("0.9"),
            inventory_range_multiplier=Decimal("0.5")
        )

        self.maker_market.add_data(self.maker_data)
        self.maker_market.set_balance("COINALPHA", 500)
        self.maker_market.set_balance("WETH", 5000)
        self.maker_market.set_balance("QETH", 500)
        self.maker_market.set_quantization_param(
            QuantizationParams(
                self.maker_trading_pairs[0], 6, 6, 6, 6
            )
        )

        self.market_info: MarketTradingPairTuple = MarketTradingPairTuple(
            *(
                [self.maker_market] + self.maker_trading_pairs
            )
        )

        logging_options: int = (PureMarketMakingStrategyV2.OPTION_LOG_ALL &
                                (~PureMarketMakingStrategyV2.OPTION_LOG_NULL_ORDER_SIZE))

        self.inventory_skew_single_order_strategy: PureMarketMakingStrategyV2 = PureMarketMakingStrategyV2(
            [self.market_info],
            filter_delegate=self.filter_delegate,
            sizing_delegate=self.inventory_skew_single_size_sizing_delegate,
            pricing_delegate=self.constant_pricing_delegate,
            cancel_order_wait_time=45,
            filled_order_replenish_wait_time=0,
            logging_options=logging_options
        )

        self.inventory_skew_single_order_strategy_delayed_fill: PureMarketMakingStrategyV2 = PureMarketMakingStrategyV2(
            [self.market_info],
            filter_delegate=self.filter_delegate,
            sizing_delegate=self.inventory_skew_single_size_sizing_delegate,
            pricing_delegate=self.constant_pricing_delegate,
            cancel_order_wait_time=45,
            filled_order_replenish_wait_time=15,
            logging_options=logging_options
        )

        self.inventory_skew_multiple_order_strategy: PureMarketMakingStrategyV2 = PureMarketMakingStrategyV2(
            [self.market_info],
            filter_delegate=self.filter_delegate,
            sizing_delegate=self.inventory_skew_multiple_size_sizing_delegate,
            pricing_delegate=self.multiple_order_strategy_pricing_delegate,
            cancel_order_wait_time=45,
            logging_options=logging_options
        )

        self.logging_options = logging_options
        self.clock.add_iterator(self.maker_market)
        self.maker_order_fill_logger: EventLogger = EventLogger()
        self.cancel_order_logger: EventLogger = EventLogger()
        self.maker_market.add_listener(MarketEvent.OrderFilled, self.maker_order_fill_logger)
        self.maker_market.add_listener(MarketEvent.OrderCancelled, self.cancel_order_logger)

    def simulate_maker_market_trade(self, is_buy: bool, quantity: float):
        maker_trading_pair: str = self.maker_trading_pairs[0]
        order_book: OrderBook = self.maker_market.get_order_book(maker_trading_pair)
        trade_event: OrderBookTradeEvent = OrderBookTradeEvent(
            maker_trading_pair,
            self.clock.current_timestamp,
            TradeType.BUY if is_buy else TradeType.SELL,
            (self.mid_price * (1 - self.bid_threshold - 0.01)
             if not is_buy
             else self.mid_price * (1 + self.ask_threshold + 0.01)),
            quantity
        )
        order_book.apply_trade(trade_event)

    def test_inventory_skew_single_order_strategy(self):
        self.clock.add_iterator(self.inventory_skew_single_order_strategy)
        self.clock.backtest_til(self.start_timestamp + self.clock_tick_size)
        self.assertEqual(1, len(self.inventory_skew_single_order_strategy.active_bids))
        self.assertEqual(1, len(self.inventory_skew_single_order_strategy.active_asks))
        first_bid_order: LimitOrder = self.inventory_skew_single_order_strategy.active_bids[0][1]
        first_ask_order: LimitOrder = self.inventory_skew_single_order_strategy.active_asks[0][1]
        self.assertEqual(Decimal("99"), first_bid_order.price)
        self.assertEqual(Decimal("101"), first_ask_order.price)
        self.assertEqual(Decimal("0.5"), first_bid_order.quantity)
        self.assertEqual(Decimal("1.5"), first_ask_order.quantity)

        self.simulate_maker_market_trade(True, 5.0)
        self.assertEqual(1, len(self.inventory_skew_single_order_strategy.active_bids))
        self.assertEqual(0, len(self.inventory_skew_single_order_strategy.active_asks))

        self.clock.backtest_til(self.start_timestamp + 2 * self.clock_tick_size + 1)
        self.assertEqual(1, len(self.maker_order_fill_logger.event_log))

        maker_fill: OrderFilledEvent = self.maker_order_fill_logger.event_log[0]
        self.assertEqual(TradeType.SELL, maker_fill.trade_type)
        self.assertAlmostEqual(101, maker_fill.price)
        self.assertAlmostEqual(Decimal("1.5"), Decimal(str(maker_fill.amount)), places=4)

        self.clock.backtest_til(self.start_timestamp + 3 * self.clock_tick_size + 1)
        self.assertEqual(1, len(self.inventory_skew_single_order_strategy.active_bids))
        self.assertEqual(1, len(self.inventory_skew_single_order_strategy.active_asks))
        first_bid_order: LimitOrder = self.inventory_skew_single_order_strategy.active_bids[0][1]
        first_ask_order: LimitOrder = self.inventory_skew_single_order_strategy.active_asks[0][1]
        self.assertEqual(Decimal("99"), first_bid_order.price)
        self.assertEqual(Decimal("101"), first_ask_order.price)
        self.assertEqual(Decimal("0.651349"), first_bid_order.quantity)
        self.assertEqual(Decimal("1.34865"), first_ask_order.quantity)

    def test_inventory_skew_single_order_strategy_delayed_fill(self):
        self.clock.add_iterator(self.inventory_skew_single_order_strategy_delayed_fill)
        self.clock.backtest_til(self.start_timestamp + self.clock_tick_size + 1)
        self.assertEqual(1, len(self.inventory_skew_single_order_strategy_delayed_fill.active_bids))
        self.assertEqual(1, len(self.inventory_skew_single_order_strategy_delayed_fill.active_asks))
        first_bid_order: LimitOrder = self.inventory_skew_single_order_strategy_delayed_fill.active_bids[0][1]
        first_ask_order: LimitOrder = self.inventory_skew_single_order_strategy_delayed_fill.active_asks[0][1]
        self.assertEqual(Decimal("99"), first_bid_order.price)
        self.assertEqual(Decimal("101"), first_ask_order.price)
        self.assertEqual(Decimal("0.5"), first_bid_order.quantity)
        self.assertEqual(Decimal("1.5"), first_ask_order.quantity)

        self.simulate_maker_market_trade(True, 5.0)
        self.assertEqual(1, len(self.inventory_skew_single_order_strategy_delayed_fill.active_bids))
        self.assertEqual(0, len(self.inventory_skew_single_order_strategy_delayed_fill.active_asks))

        self.clock.backtest_til(self.start_timestamp + 2 * self.clock_tick_size + 1)
        self.assertEqual(1, len(self.maker_order_fill_logger.event_log))

        maker_fill: OrderFilledEvent = self.maker_order_fill_logger.event_log[0]
        self.assertEqual(TradeType.SELL, maker_fill.trade_type)
        self.assertAlmostEqual(101, maker_fill.price)
        self.assertAlmostEqual(Decimal("1.5"), Decimal(str(maker_fill.amount)), places=4)

        self.clock.backtest_til(self.start_timestamp + 3 * self.clock_tick_size + 1)
        # Order is not replenished till replenish time
        self.assertEqual(1, len(self.inventory_skew_single_order_strategy_delayed_fill.active_bids))
        self.assertEqual(0, len(self.inventory_skew_single_order_strategy_delayed_fill.active_asks))
        first_bid_order: LimitOrder = self.inventory_skew_single_order_strategy_delayed_fill.active_bids[0][1]
        self.assertEqual(Decimal("99"), first_bid_order.price)
        self.assertEqual(Decimal("0.5"), first_bid_order.quantity)

        self.clock.backtest_til(self.start_timestamp + 60 * self.clock_tick_size + 1)
        self.assertEqual(1, len(self.inventory_skew_single_order_strategy_delayed_fill.active_bids))
        self.assertEqual(1, len(self.inventory_skew_single_order_strategy_delayed_fill.active_asks))
        first_bid_order: LimitOrder = self.inventory_skew_single_order_strategy_delayed_fill.active_bids[0][1]
        first_ask_order: LimitOrder = self.inventory_skew_single_order_strategy_delayed_fill.active_asks[0][1]
        # Price does not change based on filled price
        self.assertEqual(Decimal("99"), first_bid_order.price)
        self.assertEqual(Decimal("101"), first_ask_order.price)
        self.assertEqual(Decimal("0.651349"), first_bid_order.quantity)
        self.assertEqual(Decimal("1.34865"), first_ask_order.quantity)

    def test_inventory_skew_multiple_order_strategy(self):
        self.clock.add_iterator(self.inventory_skew_multiple_order_strategy)
        self.clock.backtest_til(self.start_timestamp + self.clock_tick_size)
        self.assertEqual(5, len(self.inventory_skew_multiple_order_strategy.active_bids))
        self.assertEqual(5, len(self.inventory_skew_multiple_order_strategy.active_asks))

        first_bid_order: LimitOrder = self.inventory_skew_multiple_order_strategy.active_bids[0][1]
        first_ask_order: LimitOrder = self.inventory_skew_multiple_order_strategy.active_asks[0][1]
        self.assertEqual(Decimal("99"), first_bid_order.price)
        self.assertEqual(Decimal("101"), first_ask_order.price)
        self.assertEqual(Decimal("0.5"), first_bid_order.quantity)
        self.assertEqual(Decimal("1.5"), first_ask_order.quantity)

        last_bid_order: LimitOrder = self.inventory_skew_multiple_order_strategy.active_bids[-1][1]
        last_ask_order: LimitOrder = self.inventory_skew_multiple_order_strategy.active_asks[-1][1]
        last_bid_price = Decimal(99 * (1 - 0.01) ** 4).quantize(Decimal("0.001"))
        last_ask_price = Decimal(101 * (1 + 0.01) ** 4).quantize(Decimal("0.001"))
        self.assertAlmostEqual(last_bid_price, last_bid_order.price, 3)
        self.assertAlmostEqual(last_ask_price, last_ask_order.price, 3)
        self.assertEqual(Decimal("1.5"), last_bid_order.quantity)
        self.assertEqual(Decimal("4.5"), last_ask_order.quantity)

        self.simulate_maker_market_trade(True, 5.0)
        self.assertEqual(5, len(self.inventory_skew_multiple_order_strategy.active_bids))
        self.assertEqual(4, len(self.inventory_skew_multiple_order_strategy.active_asks))

        self.clock.backtest_til(self.start_timestamp + 2 * self.clock_tick_size + 1)
        self.assertEqual(1, len(self.maker_order_fill_logger.event_log))

        maker_fill: OrderFilledEvent = self.maker_order_fill_logger.event_log[0]
        self.assertEqual(TradeType.SELL, maker_fill.trade_type)
        self.assertAlmostEqual(101, maker_fill.price)
        self.assertAlmostEqual(Decimal("1.5"), Decimal(str(maker_fill.amount)), places=4)

        # The default filled_order_replenish_wait_time is 60, so gotta wait 60 + 2 here.
        self.clock.backtest_til(self.start_timestamp + 62 * self.clock_tick_size + 1)
        self.assertEqual(5, len(self.inventory_skew_multiple_order_strategy.active_bids))
        self.assertEqual(5, len(self.inventory_skew_multiple_order_strategy.active_asks))
        first_bid_order: LimitOrder = self.inventory_skew_multiple_order_strategy.active_bids[0][1]
        first_ask_order: LimitOrder = self.inventory_skew_multiple_order_strategy.active_asks[0][1]
        last_bid_order: LimitOrder = self.inventory_skew_multiple_order_strategy.active_bids[-1][1]
        last_ask_order: LimitOrder = self.inventory_skew_multiple_order_strategy.active_asks[-1][1]
        self.assertEqual(Decimal("99"), first_bid_order.price)
        self.assertEqual(Decimal("101"), first_ask_order.price)
        self.assertEqual(Decimal("0.651349"), first_bid_order.quantity)
        self.assertEqual(Decimal("1.34865"), first_ask_order.quantity)
        last_bid_price = Decimal(99 * (1 - 0.01) ** 4).quantize(Decimal("0.001"))
        last_ask_price = Decimal(101 * (1 + 0.01) ** 4).quantize(Decimal("0.001"))
        self.assertAlmostEqual(last_bid_price, last_bid_order.price, 3)
        self.assertAlmostEqual(last_ask_price, last_ask_order.price, 3)
        self.assertEqual(Decimal("1.95404"), last_bid_order.quantity)
        self.assertEqual(Decimal("4.04595"), last_ask_order.quantity)<|MERGE_RESOLUTION|>--- conflicted
+++ resolved
@@ -10,10 +10,6 @@
 from typing import List
 import unittest
 import time
-<<<<<<< HEAD
-
-=======
->>>>>>> 5a16d56b
 from hummingsim.backtest.backtest_market import BacktestMarket
 from hummingsim.backtest.market import (
     AssetType,
@@ -50,11 +46,7 @@
     InventorySkewSingleSizeSizingDelegate,
     InventorySkewMultipleSizeSizingDelegate,
     OrderBookAssetPriceDelegate,
-<<<<<<< HEAD
-    DataFeedAssetPriceDelegate,
-=======
     DataFeedAssetPriceDelegate
->>>>>>> 5a16d56b
 )
 from hummingbot.data_feed.data_feed_base import DataFeedBase
 from hummingbot.core.utils.exchange_rate_conversion import ExchangeRateConversion
@@ -203,13 +195,8 @@
         self.ext_market_info: MarketTradingPairTuple = MarketTradingPairTuple(
             self.ext_market, *self.maker_trading_pairs
         )
-<<<<<<< HEAD
-        self.ext_data.set_balanced_order_book(mid_price=50, min_price=1, max_price=400,
-                                              price_step_size=1, volume_step_size=10)
-=======
         self.ext_data.set_balanced_order_book(mid_price=50, min_price=1, max_price=400, price_step_size=1,
                                               volume_step_size=10)
->>>>>>> 5a16d56b
         self.ext_market.add_data(self.ext_data)
         self.asset_del = OrderBookAssetPriceDelegate(self.ext_market, self.maker_trading_pairs[0])
         self.ext_exc_price_strategy: PureMarketMakingStrategyV2 = PureMarketMakingStrategyV2(
@@ -241,14 +228,7 @@
             },
             "default_data_feed": "mock_data_feed"
         })
-<<<<<<< HEAD
-        mock_feed = MockDataFeed("mock_data_feed", {
-            self.maker_trading_pairs[1]: 200,
-            self.maker_trading_pairs[2]: 1
-        })
-=======
         mock_feed = MockDataFeed("mock_data_feed", {self.maker_trading_pairs[1]: 200, self.maker_trading_pairs[2]: 1})
->>>>>>> 5a16d56b
         ExchangeRateConversion.set_data_feeds([
             mock_feed
         ])
