import asyncio
import unittest
from copy import deepcopy
from decimal import Decimal
from math import ceil, floor
from typing import Awaitable, List
from unittest.mock import patch

import pandas as pd

from hummingbot.client.config.client_config_map import ClientConfigMap
from hummingbot.client.config.config_helpers import ClientConfigAdapter
from hummingbot.connector.exchange.paper_trade.paper_trade_exchange import QuantizationParams
from hummingbot.connector.test_support.mock_paper_exchange import MockPaperExchange
from hummingbot.core.clock import Clock, ClockMode
from hummingbot.core.data_type.common import OrderType, TradeType
from hummingbot.core.data_type.limit_order import LimitOrder
from hummingbot.core.data_type.order_book import OrderBook
from hummingbot.core.data_type.order_book_row import OrderBookRow
from hummingbot.core.data_type.trade_fee import AddedToCostTradeFee
from hummingbot.core.event.event_logger import EventLogger
from hummingbot.core.event.events import (
    BuyOrderCompletedEvent,
    BuyOrderCreatedEvent,
    MarketEvent,
    OrderBookTradeEvent,
    OrderFilledEvent,
    SellOrderCompletedEvent,
    SellOrderCreatedEvent,
)
<<<<<<< HEAD
from hummingbot.strategy.cross_exchange_market_making.cross_exchange_market_making import (
    CrossExchangeMarketMakingStrategy,
    LogOption,
)
from hummingbot.strategy.maker_taker_market_pair import MakerTakerMarketPair
=======
from hummingbot.strategy.cross_exchange_market_making import CrossExchangeMarketMakingStrategy
from hummingbot.strategy.cross_exchange_market_making.cross_exchange_market_making_config_map_pydantic import (
    ActiveOrderRefreshMode,
    CrossExchangeMarketMakingConfigMap,
    TakerToMakerConversionRateMode,
)
from hummingbot.strategy.cross_exchange_market_making.cross_exchange_market_pair import CrossExchangeMarketPair
>>>>>>> 367c6049
from hummingbot.strategy.market_trading_pair_tuple import MarketTradingPairTuple


class HedgedMarketMakingUnitTest(unittest.TestCase):
    start: pd.Timestamp = pd.Timestamp("2019-01-01", tz="UTC")
    end: pd.Timestamp = pd.Timestamp("2019-01-01 01:00:00", tz="UTC")
    start_timestamp: float = start.timestamp()
    end_timestamp: float = end.timestamp()
    exchange_name_maker = "binance"
    exchange_name_taker = "kucoin"
    trading_pairs_maker: List[str] = ["COINALPHA-WETH", "COINALPHA", "WETH"]
    trading_pairs_taker: List[str] = ["COINALPHA-ETH", "COINALPHA", "ETH"]

    @classmethod
    def setUpClass(cls) -> None:
        super().setUpClass()
        cls.ev_loop = asyncio.get_event_loop()

    def setUp(self):
        self.clock: Clock = Clock(ClockMode.BACKTEST, 1.0, self.start_timestamp, self.end_timestamp)
        self.min_profitability = Decimal("0.005")
<<<<<<< HEAD
        self.maker_market: MockPaperExchange = MockPaperExchange()
        self.taker_market: MockPaperExchange = MockPaperExchange()
        self.maker_market.set_balanced_order_book(self.maker_trading_pairs[0], 1.0, 0.5, 1.5, 0.01, 10)
        self.taker_market.set_balanced_order_book(self.taker_trading_pairs[0], 1.0, 0.5, 1.5, 0.001, 4)
=======
        self.maker_market: MockPaperExchange = MockPaperExchange(
            client_config_map=ClientConfigAdapter(ClientConfigMap()))
        self.taker_market: MockPaperExchange = MockPaperExchange(
            client_config_map=ClientConfigAdapter(ClientConfigMap()))
        self.maker_market.set_balanced_order_book(self.trading_pairs_maker[0], 1.0, 0.5, 1.5, 0.01, 10)
        self.taker_market.set_balanced_order_book(self.trading_pairs_taker[0], 1.0, 0.5, 1.5, 0.001, 4)
>>>>>>> 367c6049
        self.maker_market.set_balance("COINALPHA", 5)
        self.maker_market.set_balance("WETH", 5)
        self.maker_market.set_balance("QETH", 5)
        self.taker_market.set_balance("COINALPHA", 5)
        self.taker_market.set_balance("ETH", 5)
        self.maker_market.set_quantization_param(QuantizationParams(self.trading_pairs_maker[0], 5, 5, 5, 5))
        self.taker_market.set_quantization_param(QuantizationParams(self.trading_pairs_taker[0], 5, 5, 5, 5))

<<<<<<< HEAD
        self.market_pair: MakerTakerMarketPair = MakerTakerMarketPair(
            MarketTradingPairTuple(self.maker_market, *self.maker_trading_pairs),
            MarketTradingPairTuple(self.taker_market, *self.taker_trading_pairs),
=======
        self.market_pair: CrossExchangeMarketPair = CrossExchangeMarketPair(
            MarketTradingPairTuple(self.maker_market, *self.trading_pairs_maker),
            MarketTradingPairTuple(self.taker_market, *self.trading_pairs_taker),
        )

        self.config_map_raw = CrossExchangeMarketMakingConfigMap(
            maker_market=self.exchange_name_maker,
            taker_market=self.exchange_name_taker,
            maker_market_trading_pair=self.trading_pairs_maker[0],
            taker_market_trading_pair=self.trading_pairs_taker[0],
            min_profitability=Decimal(self.min_profitability),
            slippage_buffer=Decimal("0"),
            order_amount=Decimal("0"),
            # Default values folllow
            order_size_taker_volume_factor=Decimal("25"),
            order_size_taker_balance_factor=Decimal("99.5"),
            order_size_portfolio_ratio_limit=Decimal("30"),
            adjust_order_enabled=True,
            anti_hysteresis_duration=60.0,
            order_refresh_mode=ActiveOrderRefreshMode(),
            top_depth_tolerance=Decimal(0),
            conversion_rate_mode=TakerToMakerConversionRateMode(),
        )

        self.config_map_raw.conversion_rate_mode.taker_to_maker_base_conversion_rate = Decimal("1.0")
        self.config_map_raw.conversion_rate_mode.taker_to_maker_quote_conversion_rate = Decimal("1.0")

        self.config_map = ClientConfigAdapter(self.config_map_raw)
        config_map_with_top_depth_tolerance_raw = deepcopy(self.config_map_raw)
        config_map_with_top_depth_tolerance_raw.top_depth_tolerance = Decimal("1")
        config_map_with_top_depth_tolerance = ClientConfigAdapter(
            config_map_with_top_depth_tolerance_raw
>>>>>>> 367c6049
        )

        logging_options = (
            LogOption.NULL_ORDER_SIZE,
            LogOption.REMOVING_ORDER,
            LogOption.ADJUST_ORDER,
            LogOption.CREATE_ORDER,
            LogOption.MAKER_ORDER_FILLED,
            LogOption.STATUS_REPORT,
            LogOption.MAKER_ORDER_HEDGED
        )
        self.strategy: CrossExchangeMarketMakingStrategy = CrossExchangeMarketMakingStrategy()
        self.strategy.init_params(
<<<<<<< HEAD
            [self.market_pair],
            order_size_portfolio_ratio_limit=Decimal("0.3"),
            min_profitability=Decimal(self.min_profitability),
=======
            config_map=self.config_map,
            market_pairs=[self.market_pair],
>>>>>>> 367c6049
            logging_options=logging_options,
        )
        self.strategy_with_top_depth_tolerance: CrossExchangeMarketMakingStrategy = CrossExchangeMarketMakingStrategy()
        self.strategy_with_top_depth_tolerance.init_params(
<<<<<<< HEAD
            [self.market_pair],
            order_size_portfolio_ratio_limit=Decimal("0.3"),
            min_profitability=Decimal(self.min_profitability),
=======
            config_map=config_map_with_top_depth_tolerance,
            market_pairs=[self.market_pair],
>>>>>>> 367c6049
            logging_options=logging_options,
        )
        self.logging_options = logging_options
        self.clock.add_iterator(self.maker_market)
        self.clock.add_iterator(self.taker_market)
        self.clock.add_iterator(self.strategy)

        self.maker_order_fill_logger: EventLogger = EventLogger()
        self.taker_order_fill_logger: EventLogger = EventLogger()
        self.maker_cancel_order_logger: EventLogger = EventLogger()
        self.taker_cancel_order_logger: EventLogger = EventLogger()
        self.maker_order_created_logger: EventLogger = EventLogger()
        self.taker_order_created_logger: EventLogger = EventLogger()
        self.maker_market.add_listener(MarketEvent.OrderFilled, self.maker_order_fill_logger)
        self.taker_market.add_listener(MarketEvent.OrderFilled, self.taker_order_fill_logger)
        self.maker_market.add_listener(MarketEvent.OrderCancelled, self.maker_cancel_order_logger)
        self.taker_market.add_listener(MarketEvent.OrderCancelled, self.taker_cancel_order_logger)
        self.maker_market.add_listener(MarketEvent.BuyOrderCreated, self.maker_order_created_logger)
        self.maker_market.add_listener(MarketEvent.SellOrderCreated, self.maker_order_created_logger)
        self.taker_market.add_listener(MarketEvent.BuyOrderCreated, self.taker_order_created_logger)
        self.taker_market.add_listener(MarketEvent.SellOrderCreated, self.taker_order_created_logger)

<<<<<<< HEAD
    def async_run_with_timeout(self, coroutine: Awaitable, timeout: int = 1):
        ret = self.ev_loop.run_until_complete(asyncio.wait_for(coroutine, timeout))
        return ret

    def simulate_maker_market_trade(self, is_buy: bool, quantity: Decimal, price: Decimal):
        maker_trading_pair: str = self.maker_trading_pairs[0]
=======
    def simulate_market_maker_trade(self, is_buy: bool, quantity: Decimal, price: Decimal):
        maker_trading_pair: str = self.trading_pairs_maker[0]
>>>>>>> 367c6049
        order_book: OrderBook = self.maker_market.get_order_book(maker_trading_pair)
        trade_event: OrderBookTradeEvent = OrderBookTradeEvent(
            maker_trading_pair, self.clock.current_timestamp, TradeType.BUY if is_buy else TradeType.SELL, price, quantity
        )
        order_book.apply_trade(trade_event)

    @staticmethod
    def simulate_order_book_widening(order_book: OrderBook, top_bid: float, top_ask: float):
        bid_diffs: List[OrderBookRow] = []
        ask_diffs: List[OrderBookRow] = []
        update_id: int = order_book.last_diff_uid + 1
        for row in order_book.bid_entries():
            if row.price > top_bid:
                bid_diffs.append(OrderBookRow(row.price, 0, update_id))
            else:
                break
        for row in order_book.ask_entries():
            if row.price < top_ask:
                ask_diffs.append(OrderBookRow(row.price, 0, update_id))
            else:
                break
        order_book.apply_diffs(bid_diffs, ask_diffs, update_id)

    @staticmethod
    def simulate_limit_order_fill(market: MockPaperExchange, limit_order: LimitOrder):
        quote_currency_traded: Decimal = limit_order.price * limit_order.quantity
        base_currency_traded: Decimal = limit_order.quantity
        quote_currency: str = limit_order.quote_currency
        base_currency: str = limit_order.base_currency

        if limit_order.is_buy:
            market.set_balance(quote_currency, market.get_balance(quote_currency) - quote_currency_traded)
            market.set_balance(base_currency, market.get_balance(base_currency) + base_currency_traded)
            market.trigger_event(
                MarketEvent.BuyOrderCreated,
                BuyOrderCreatedEvent(
                    market.current_timestamp,
                    OrderType.LIMIT,
                    limit_order.trading_pair,
                    limit_order.quantity,
                    limit_order.price,
                    limit_order.client_order_id,
                    limit_order.creation_timestamp * 1e-6
                )
            )
            market.trigger_event(
                MarketEvent.OrderFilled,
                OrderFilledEvent(
                    market.current_timestamp,
                    limit_order.client_order_id,
                    limit_order.trading_pair,
                    TradeType.BUY,
                    OrderType.LIMIT,
                    limit_order.price,
                    limit_order.quantity,
                    AddedToCostTradeFee(Decimal(0)),
                    "exchid_" + limit_order.client_order_id
                ),
            )
            market.trigger_event(
                MarketEvent.BuyOrderCompleted,
                BuyOrderCompletedEvent(
                    market.current_timestamp,
                    limit_order.client_order_id,
                    base_currency,
                    quote_currency,
                    base_currency_traded,
                    quote_currency_traded,
                    OrderType.LIMIT,
                ),
            )
        else:
            market.set_balance(quote_currency, market.get_balance(quote_currency) + quote_currency_traded)
            market.set_balance(base_currency, market.get_balance(base_currency) - base_currency_traded)
            market.trigger_event(
                MarketEvent.BuyOrderCreated,
                SellOrderCreatedEvent(
                    market.current_timestamp,
                    OrderType.LIMIT,
                    limit_order.trading_pair,
                    limit_order.quantity,
                    limit_order.price,
                    limit_order.client_order_id,
                    limit_order.creation_timestamp * 1e-6,
                )
            )
            market.trigger_event(
                MarketEvent.OrderFilled,
                OrderFilledEvent(
                    market.current_timestamp,
                    limit_order.client_order_id,
                    limit_order.trading_pair,
                    TradeType.SELL,
                    OrderType.LIMIT,
                    limit_order.price,
                    limit_order.quantity,
                    AddedToCostTradeFee(Decimal(0)),
                    "exchid_" + limit_order.client_order_id
                ),
            )
            market.trigger_event(
                MarketEvent.SellOrderCompleted,
                SellOrderCompletedEvent(
                    market.current_timestamp,
                    limit_order.client_order_id,
                    base_currency,
                    quote_currency,
                    base_currency_traded,
                    quote_currency_traded,
                    OrderType.LIMIT,
                ),
            )

    @staticmethod
    def emit_order_created_event(market: MockPaperExchange, order: LimitOrder):
        event_cls = BuyOrderCreatedEvent if order.is_buy else SellOrderCreatedEvent
        event_tag = MarketEvent.BuyOrderCreated if order.is_buy else MarketEvent.SellOrderCreated
        market.trigger_event(
            event_tag,
            message=event_cls(
                order.creation_timestamp,
                OrderType.LIMIT,
                order.trading_pair,
                order.quantity,
                order.price,
                order.client_order_id,
                order.creation_timestamp * 1e-6
            )
        )

    @patch('hummingbot.strategy.cross_exchange_market_making.cross_exchange_market_making.'
           'CrossExchangeMarketMakingStrategy.is_gateway_market')
    def test_both_sides_profitable(self, is_gateway_mock: unittest.mock.Mock):
        is_gateway_mock.return_value = False

        self.clock.backtest_til(self.start_timestamp + 5)
        if len(self.maker_order_created_logger.event_log) == 0:
            self.async_run_with_timeout(self.maker_order_created_logger.wait_for(BuyOrderCreatedEvent))

<<<<<<< HEAD
        self.assertEqual(1, len(self.strategy.active_maker_bids))
        self.assertEqual(1, len(self.strategy.active_maker_asks))

        bid_order: LimitOrder = self.strategy.active_maker_bids[0][1]
        ask_order: LimitOrder = self.strategy.active_maker_asks[0][1]
        self.assertEqual(Decimal("0.99451"), bid_order.price)
        self.assertEqual(Decimal("1.0055"), ask_order.price)
=======
        bid_order: LimitOrder = self.strategy.active_bids[0][1]
        ask_order: LimitOrder = self.strategy.active_asks[0][1]
        self.assertEqual(Decimal("0.99501"), bid_order.price)
        self.assertEqual(Decimal("1.0049"), ask_order.price)
>>>>>>> 367c6049
        self.assertEqual(Decimal("3.0"), bid_order.quantity)
        self.assertEqual(Decimal("3.0"), ask_order.quantity)

        self.simulate_market_maker_trade(False, Decimal("10.0"), bid_order.price * Decimal("0.99"))

        self.assertEqual(1, len(self.maker_order_fill_logger.event_log))

        is_gateway_mock.return_value = True

        self.clock.backtest_til(self.start_timestamp + 10)
        if len(self.taker_order_created_logger.event_log) == 0:
            self.async_run_with_timeout(self.taker_order_created_logger.wait_for(SellOrderCreatedEvent))

        self.clock.backtest_til(self.start_timestamp + 20)
        if len(self.taker_order_fill_logger.event_log) == 0:
            self.async_run_with_timeout(self.taker_order_fill_logger.wait_for(OrderFilledEvent))

        self.assertEqual(1, len(self.taker_order_fill_logger.event_log))

        maker_fill: OrderFilledEvent = self.maker_order_fill_logger.event_log[0]
        taker_fill: OrderFilledEvent = self.taker_order_fill_logger.event_log[0]
        self.assertEqual(TradeType.BUY, maker_fill.trade_type)
        self.assertEqual(TradeType.SELL, taker_fill.trade_type)
        self.assertAlmostEqual(Decimal("0.99501"), maker_fill.price)
        self.assertAlmostEqual(Decimal("0.9995"), taker_fill.price)
        self.assertAlmostEqual(Decimal("3.0"), maker_fill.amount)
        self.assertAlmostEqual(Decimal("3.0"), taker_fill.amount)

    def test_top_depth_tolerance(self):  # TODO
        self.clock.remove_iterator(self.strategy)
        self.clock.add_iterator(self.strategy_with_top_depth_tolerance)
        self.clock.backtest_til(self.start_timestamp + 5)
        self.ev_loop.run_until_complete(self.maker_order_created_logger.wait_for(BuyOrderCreatedEvent))
        bid_order: LimitOrder = self.strategy_with_top_depth_tolerance.active_maker_bids[0][1]
        ask_order: LimitOrder = self.strategy_with_top_depth_tolerance.active_maker_asks[0][1]

        self.taker_market.trigger_event(
            MarketEvent.BuyOrderCreated,
            BuyOrderCreatedEvent(
                self.start_timestamp + 5,
                OrderType.LIMIT,
                bid_order.trading_pair,
                bid_order.quantity,
                bid_order.price,
                bid_order.client_order_id,
                bid_order.creation_timestamp * 1e-6,
            )
        )

        self.taker_market.trigger_event(
            MarketEvent.SellOrderCreated,
            SellOrderCreatedEvent(
                self.start_timestamp + 5,
                OrderType.LIMIT,
                ask_order.trading_pair,
                ask_order.quantity,
                ask_order.price,
                ask_order.client_order_id,
                ask_order.creation_timestamp * 1e-6,
            )
        )

        self.assertEqual(Decimal("0.995"), bid_order.price)
        self.assertEqual(Decimal("1.0048"), ask_order.price)
        self.assertEqual(Decimal("3.0"), bid_order.quantity)
        self.assertEqual(Decimal("3.0"), ask_order.quantity)

<<<<<<< HEAD
        prev_maker_orders_created_len = len(self.maker_order_created_logger.event_log)

        self.simulate_order_book_widening(self.taker_market.order_books[self.taker_trading_pairs[0]], 0.99, 1.01)
=======
        self.simulate_order_book_widening(self.taker_market.order_books[self.trading_pairs_taker[0]], 0.99, 1.01)
>>>>>>> 367c6049

        self.clock.backtest_til(self.start_timestamp + 100)
        self.ev_loop.run_until_complete(asyncio.sleep(0.5))
        self.clock.backtest_til(self.start_timestamp + 101)

        if len(self.maker_order_created_logger.event_log) == prev_maker_orders_created_len:
            self.async_run_with_timeout(self.maker_order_created_logger.wait_for(SellOrderCreatedEvent))

        self.assertEqual(2, len(self.maker_cancel_order_logger.event_log))
        self.assertEqual(1, len(self.strategy_with_top_depth_tolerance.active_maker_bids))
        self.assertEqual(1, len(self.strategy_with_top_depth_tolerance.active_maker_asks))

<<<<<<< HEAD
        bid_order = self.strategy_with_top_depth_tolerance.active_maker_bids[0][1]
        ask_order = self.strategy_with_top_depth_tolerance.active_maker_asks[0][1]
        self.assertEqual(Decimal("0.98457"), bid_order.price)
        self.assertEqual(Decimal("1.0155"), ask_order.price)
=======
        bid_order = self.strategy_with_top_depth_tolerance.active_bids[0][1]
        ask_order = self.strategy_with_top_depth_tolerance.active_asks[0][1]
        self.assertEqual(Decimal("0.98945"), bid_order.price)
        self.assertEqual(Decimal("1.0105"), ask_order.price)
>>>>>>> 367c6049

    def test_market_became_wider(self):
        self.clock.backtest_til(self.start_timestamp + 5)
        self.ev_loop.run_until_complete(self.maker_order_created_logger.wait_for(BuyOrderCreatedEvent))

<<<<<<< HEAD
        bid_order: LimitOrder = self.strategy.active_maker_bids[0][1]
        ask_order: LimitOrder = self.strategy.active_maker_asks[0][1]
        self.assertEqual(Decimal("0.99451"), bid_order.price)
        self.assertEqual(Decimal("1.0055"), ask_order.price)
=======
        bid_order: LimitOrder = self.strategy.active_bids[0][1]
        ask_order: LimitOrder = self.strategy.active_asks[0][1]
        self.assertEqual(Decimal("0.99501"), bid_order.price)
        self.assertEqual(Decimal("1.0049"), ask_order.price)
>>>>>>> 367c6049
        self.assertEqual(Decimal("3.0"), bid_order.quantity)
        self.assertEqual(Decimal("3.0"), ask_order.quantity)

        self.taker_market.trigger_event(
            MarketEvent.BuyOrderCreated,
            BuyOrderCreatedEvent(
                self.start_timestamp + 5,
                OrderType.LIMIT,
                bid_order.trading_pair,
                bid_order.quantity,
                bid_order.price,
                bid_order.client_order_id,
                bid_order.creation_timestamp * 1e-6,
            )
        )

        self.taker_market.trigger_event(
            MarketEvent.SellOrderCreated,
            SellOrderCreatedEvent(
                self.start_timestamp + 5,
                OrderType.LIMIT,
                ask_order.trading_pair,
                ask_order.quantity,
                ask_order.price,
                ask_order.client_order_id,
                bid_order.creation_timestamp * 1e-6,
            )
        )

<<<<<<< HEAD
        prev_maker_orders_created_len = len(self.maker_order_created_logger.event_log)

        self.simulate_order_book_widening(self.taker_market.order_books[self.taker_trading_pairs[0]], 0.99, 1.01)
=======
        self.simulate_order_book_widening(self.taker_market.order_books[self.trading_pairs_taker[0]], 0.99, 1.01)
>>>>>>> 367c6049

        self.clock.backtest_til(self.start_timestamp + 100)
        self.ev_loop.run_until_complete(asyncio.sleep(0.5))
        self.clock.backtest_til(self.start_timestamp + 101)

        if len(self.maker_order_created_logger.event_log) == prev_maker_orders_created_len:
            self.async_run_with_timeout(self.maker_order_created_logger.wait_for(SellOrderCreatedEvent))

        self.assertEqual(2, len(self.maker_cancel_order_logger.event_log))
        self.assertEqual(1, len(self.strategy.active_maker_bids))
        self.assertEqual(1, len(self.strategy.active_maker_asks))

<<<<<<< HEAD
        bid_order = self.strategy.active_maker_bids[0][1]
        ask_order = self.strategy.active_maker_asks[0][1]
        self.assertEqual(Decimal("0.98457"), bid_order.price)
        self.assertEqual(Decimal("1.0155"), ask_order.price)

    def test_market_became_narrower(self):
        self.clock.backtest_til(self.start_timestamp + 5)
        self.ev_loop.run_until_complete(self.maker_order_created_logger.wait_for(BuyOrderCreatedEvent))
        bid_order: LimitOrder = self.strategy.active_maker_bids[0][1]
        ask_order: LimitOrder = self.strategy.active_maker_asks[0][1]
        self.assertEqual(Decimal("0.99451"), bid_order.price)
        self.assertEqual(Decimal("1.0055"), ask_order.price)
=======
        bid_order = self.strategy.active_bids[0][1]
        ask_order = self.strategy.active_asks[0][1]
        self.assertEqual(Decimal("0.98945"), bid_order.price)
        self.assertEqual(Decimal("1.0105"), ask_order.price)

    def test_market_became_narrower(self):
        self.clock.backtest_til(self.start_timestamp + 5)
        bid_order: LimitOrder = self.strategy.active_bids[0][1]
        ask_order: LimitOrder = self.strategy.active_asks[0][1]
        self.assertEqual(Decimal("0.99501"), bid_order.price)
        self.assertEqual(Decimal("1.0049"), ask_order.price)
>>>>>>> 367c6049
        self.assertEqual(Decimal("3.0"), bid_order.quantity)
        self.assertEqual(Decimal("3.0"), ask_order.quantity)

        self.maker_market.order_books[self.trading_pairs_maker[0]].apply_diffs(
            [OrderBookRow(0.996, 30, 2)], [OrderBookRow(1.004, 30, 2)], 2)

        self.clock.backtest_til(self.start_timestamp + 10)

<<<<<<< HEAD
        if len(self.maker_order_created_logger.event_log) == 0:
            self.async_run_with_timeout(self.maker_order_created_logger.wait_for(SellOrderCreatedEvent))

        self.assertEqual(0, len(self.maker_cancel_order_logger.event_log))
        self.assertEqual(1, len(self.strategy.active_maker_bids))
        self.assertEqual(1, len(self.strategy.active_maker_asks))

        bid_order = self.strategy.active_maker_bids[0][1]
        ask_order = self.strategy.active_maker_asks[0][1]
        self.assertEqual(Decimal("0.99451"), bid_order.price)
        self.assertEqual(Decimal("1.0055"), ask_order.price)

    def test_order_fills_after_cancellation(self):  # TODO
        self.clock.backtest_til(self.start_timestamp + 5)
        self.ev_loop.run_until_complete(self.maker_order_created_logger.wait_for(BuyOrderCreatedEvent))
        bid_order: LimitOrder = self.strategy.active_maker_bids[0][1]
        ask_order: LimitOrder = self.strategy.active_maker_asks[0][1]
        self.assertEqual(Decimal("0.99451"), bid_order.price)
        self.assertEqual(Decimal("1.0055"), ask_order.price)
=======
        bid_order = self.strategy.active_bids[0][1]
        ask_order = self.strategy.active_asks[0][1]
        self.assertEqual(Decimal("0.99501"), bid_order.price)
        self.assertEqual(Decimal("1.0049"), ask_order.price)

    def test_order_fills_after_cancellation(self):  # TODO
        self.clock.backtest_til(self.start_timestamp + 5)
        bid_order: LimitOrder = self.strategy.active_bids[0][1]
        ask_order: LimitOrder = self.strategy.active_asks[0][1]
        self.assertEqual(Decimal("0.99501"), bid_order.price)
        self.assertEqual(Decimal("1.0049"), ask_order.price)
>>>>>>> 367c6049
        self.assertEqual(Decimal("3.0"), bid_order.quantity)
        self.assertEqual(Decimal("3.0"), ask_order.quantity)

        self.taker_market.trigger_event(
            MarketEvent.BuyOrderCreated,
            BuyOrderCreatedEvent(
                self.start_timestamp + 5,
                OrderType.LIMIT,
                bid_order.trading_pair,
                bid_order.quantity,
                bid_order.price,
                bid_order.client_order_id,
                bid_order.creation_timestamp * 1e-6,
            )
        )

        self.taker_market.trigger_event(
            MarketEvent.SellOrderCreated,
            SellOrderCreatedEvent(
                self.start_timestamp + 5,
                OrderType.LIMIT,
                ask_order.trading_pair,
                ask_order.quantity,
                ask_order.price,
                ask_order.client_order_id,
                ask_order.creation_timestamp * 1e-6,
            )
        )

        self.simulate_order_book_widening(self.taker_market.order_books[self.trading_pairs_taker[0]], 0.99, 1.01)

        self.clock.backtest_til(self.start_timestamp + 10)
        self.ev_loop.run_until_complete(asyncio.sleep(0.5))

        prev_maker_orders_created_len = len(self.maker_order_created_logger.event_log)

        self.clock.backtest_til(self.start_timestamp + 11)

        if len(self.maker_order_created_logger.event_log) == prev_maker_orders_created_len:
            self.async_run_with_timeout(self.maker_order_created_logger.wait_for(SellOrderCreatedEvent))

        self.assertEqual(2, len(self.maker_cancel_order_logger.event_log))
        self.assertEqual(1, len(self.strategy.active_maker_bids))
        self.assertEqual(1, len(self.strategy.active_maker_asks))

<<<<<<< HEAD
        bid_order = self.strategy.active_maker_bids[0][1]
        ask_order = self.strategy.active_maker_asks[0][1]
        self.assertEqual(Decimal("0.98457"), bid_order.price)
        self.assertEqual(Decimal("1.0155"), ask_order.price)
=======
        bid_order = self.strategy.active_bids[0][1]
        ask_order = self.strategy.active_asks[0][1]
        self.assertEqual(Decimal("0.98945"), bid_order.price)
        self.assertEqual(Decimal("1.0105"), ask_order.price)
>>>>>>> 367c6049

        self.simulate_limit_order_fill(self.maker_market, bid_order)
        self.simulate_limit_order_fill(self.maker_market, ask_order)

        prev_taker_orders_created_len = len(self.taker_order_created_logger.event_log)

        self.clock.backtest_til(self.start_timestamp + 20)

        if len(self.taker_order_created_logger.event_log) == prev_taker_orders_created_len:
            self.async_run_with_timeout(self.taker_order_created_logger.wait_for(SellOrderCreatedEvent))

        prev_taker_orders_filled_len = len(self.taker_order_fill_logger.event_log)

        self.clock.backtest_til(self.start_timestamp + 30)

        if len(self.taker_order_fill_logger.event_log) == prev_taker_orders_filled_len:
            self.async_run_with_timeout(self.taker_order_fill_logger.wait_for(OrderFilledEvent))

        fill_events: List[OrderFilledEvent] = self.taker_order_fill_logger.event_log

        bid_hedges: List[OrderFilledEvent] = [evt for evt in fill_events if evt.trade_type is TradeType.SELL]
        ask_hedges: List[OrderFilledEvent] = [evt for evt in fill_events if evt.trade_type is TradeType.BUY]

        self.assertEqual(1, len(bid_hedges))
        self.assertEqual(1, len(ask_hedges))
        self.assertGreater(
            self.maker_market.get_balance(self.trading_pairs_maker[2]) + self.taker_market.get_balance(self.trading_pairs_taker[2]),
            Decimal("10"),
        )
        self.assertEqual(2, len(self.taker_order_fill_logger.event_log))
        taker_fill1: OrderFilledEvent = self.taker_order_fill_logger.event_log[1]
        self.assertEqual(TradeType.SELL, taker_fill1.trade_type)
        self.assertAlmostEqual(Decimal("0.9895"), taker_fill1.price)
        self.assertAlmostEqual(Decimal("3.0"), taker_fill1.amount)
        taker_fill2: OrderFilledEvent = self.taker_order_fill_logger.event_log[0]
        self.assertEqual(TradeType.BUY, taker_fill2.trade_type)
        self.assertAlmostEqual(Decimal("1.0104"), taker_fill2.price)
        self.assertAlmostEqual(Decimal("3.0"), taker_fill2.amount)

    def test_with_conversion(self):
        self.clock.remove_iterator(self.strategy)
        self.market_pair: MakerTakerMarketPair = MakerTakerMarketPair(
            MarketTradingPairTuple(self.maker_market, *["COINALPHA-QETH", "COINALPHA", "QETH"]),
            MarketTradingPairTuple(self.taker_market, *self.trading_pairs_taker),
        )
        self.maker_market.set_balanced_order_book("COINALPHA-QETH", 1.05, 0.55, 1.55, 0.01, 10)

        config_map_raw = deepcopy(self.config_map_raw)
        config_map_raw.min_profitability = Decimal("1")
        config_map_raw.order_size_portfolio_ratio_limit = Decimal("30")
        config_map_raw.conversion_rate_mode.taker_to_maker_base_conversion_rate = Decimal("0.95")
        config_map = ClientConfigAdapter(
            config_map_raw
        )

        self.strategy: CrossExchangeMarketMakingStrategy = CrossExchangeMarketMakingStrategy()
        self.strategy.init_params(
            config_map=config_map,
            market_pairs=[self.market_pair],
            logging_options=self.logging_options,
        )
        self.clock.add_iterator(self.strategy)
        self.clock.backtest_til(self.start_timestamp + 5)
        self.ev_loop.run_until_complete(self.maker_order_created_logger.wait_for(BuyOrderCreatedEvent))
        self.assertEqual(1, len(self.strategy.active_maker_bids))
        self.assertEqual(1, len(self.strategy.active_maker_asks))
        bid_order: LimitOrder = self.strategy.active_maker_bids[0][1]
        ask_order: LimitOrder = self.strategy.active_maker_asks[0][1]
        self.assertAlmostEqual(Decimal("1.0417"), round(bid_order.price, 4))
        self.assertAlmostEqual(Decimal("1.0636"), round(ask_order.price, 4))
        self.assertAlmostEqual(Decimal("2.7821"), round(bid_order.quantity, 4))
        self.assertAlmostEqual(Decimal("2.7821"), round(ask_order.quantity, 4))

    def test_maker_price(self):
<<<<<<< HEAD
        task = self.ev_loop.create_task(self.strategy.calculate_effective_hedging_price(self.market_pair, False, 3))
        buy_taker_price: Decimal = self.ev_loop.run_until_complete(task)

        task = self.ev_loop.create_task(self.strategy.calculate_effective_hedging_price(self.market_pair, True, 3))
        sell_taker_price: Decimal = self.ev_loop.run_until_complete(task)

        self.assertEqual(Decimal("1.0004"), buy_taker_price)
        self.assertEqual(Decimal("0.99949"), sell_taker_price)
        self.clock.backtest_til(self.start_timestamp + 5)
        self.ev_loop.run_until_complete(self.maker_order_created_logger.wait_for(BuyOrderCreatedEvent))
        bid_order: LimitOrder = self.strategy.active_maker_bids[0][1]
        ask_order: LimitOrder = self.strategy.active_maker_asks[0][1]
        bid_maker_price = sell_taker_price * (1 - self.min_profitability)
        price_quantum = self.maker_market.get_order_price_quantum(self.maker_trading_pairs[0], bid_maker_price)
        bid_maker_price = (floor(bid_maker_price / price_quantum)) * price_quantum
        ask_maker_price = buy_taker_price * (1 + self.min_profitability)
        price_quantum = self.maker_market.get_order_price_quantum(self.maker_trading_pairs[0], ask_maker_price)
        ask_maker_price = (ceil(ask_maker_price / price_quantum) * price_quantum)
        self.assertEqual(round(bid_maker_price, 4), round(bid_order.price, 4))
        self.assertEqual(round(ask_maker_price, 4), round(ask_order.price, 4))
=======
        self.config_map_raw.adjust_order_enabled = False
        buy_taker_price: Decimal = round(self.strategy.get_effective_hedging_price(self.market_pair, False, 3), 5)
        sell_taker_price: Decimal = round(self.strategy.get_effective_hedging_price(self.market_pair, True, 3), 5)
        self.assertEqual(Decimal("1.0004"), buy_taker_price)
        self.assertEqual(Decimal("0.99949"), sell_taker_price)
        self.clock.backtest_til(self.start_timestamp + 5)
        bid_order: LimitOrder = self.strategy.active_bids[0][1]
        ask_order: LimitOrder = self.strategy.active_asks[0][1]
        bid_maker_price = sell_taker_price / (1 + self.min_profitability / 100)
        price_quantum = self.maker_market.get_order_price_quantum(self.trading_pairs_maker[0], bid_maker_price)
        bid_maker_price = (floor(bid_maker_price / price_quantum)) * price_quantum
        ask_maker_price = buy_taker_price * (1 + self.min_profitability / 100)
        price_quantum = self.maker_market.get_order_price_quantum(self.trading_pairs_maker[0], ask_maker_price)
        ask_maker_price = (ceil(ask_maker_price / price_quantum) * price_quantum)
        self.assertEqual(bid_maker_price, bid_order.price)
        self.assertEqual(ask_maker_price, ask_order.price)
>>>>>>> 367c6049
        self.assertEqual(Decimal("3.0"), bid_order.quantity)
        self.assertEqual(Decimal("3.0"), ask_order.quantity)

    def test_with_adjust_orders_enabled(self):
        self.clock.remove_iterator(self.strategy)
        self.clock.remove_iterator(self.maker_market)
<<<<<<< HEAD
        self.maker_market: MockPaperExchange = MockPaperExchange()
        self.maker_market.set_balanced_order_book(self.maker_trading_pairs[0], 1.0, 0.5, 1.5, 0.1, 10)
        self.market_pair: MakerTakerMarketPair = MakerTakerMarketPair(
            MarketTradingPairTuple(self.maker_market, *self.maker_trading_pairs),
            MarketTradingPairTuple(self.taker_market, *self.taker_trading_pairs),
=======
        self.maker_market: MockPaperExchange = MockPaperExchange(
            client_config_map=ClientConfigAdapter(ClientConfigMap())
        )
        self.maker_market.set_balanced_order_book(self.trading_pairs_maker[0], 1.0, 0.5, 1.5, 0.1, 10)
        self.market_pair: CrossExchangeMarketPair = CrossExchangeMarketPair(
            MarketTradingPairTuple(self.maker_market, *self.trading_pairs_maker),
            MarketTradingPairTuple(self.taker_market, *self.trading_pairs_taker),
        )

        config_map_raw = deepcopy(self.config_map_raw)
        config_map_raw.order_size_portfolio_ratio_limit = Decimal("30")
        config_map_raw.min_profitability = Decimal("0.5")
        config_map_raw.adjust_order_enabled = True
        config_map = ClientConfigAdapter(
            config_map_raw
>>>>>>> 367c6049
        )

        self.strategy: CrossExchangeMarketMakingStrategy = CrossExchangeMarketMakingStrategy()
        self.strategy.init_params(
            config_map=config_map,
            market_pairs=[self.market_pair],
            logging_options=self.logging_options,
        )
        self.maker_market.set_balance("COINALPHA", 5)
        self.maker_market.set_balance("WETH", 5)
        self.maker_market.set_balance("QETH", 5)
        self.maker_market.set_quantization_param(QuantizationParams(self.trading_pairs_maker[0], 4, 4, 4, 4))
        self.clock.add_iterator(self.strategy)
        self.clock.add_iterator(self.maker_market)
        self.clock.backtest_til(self.start_timestamp + 5)
        self.ev_loop.run_until_complete(asyncio.sleep(0.5))
        self.assertEqual(1, len(self.strategy.active_maker_bids))
        self.assertEqual(1, len(self.strategy.active_maker_asks))
        bid_order: LimitOrder = self.strategy.active_maker_bids[0][1]
        ask_order: LimitOrder = self.strategy.active_maker_asks[0][1]
        # place above top bid (at 0.95)
        self.assertAlmostEqual(Decimal("0.9501"), bid_order.price)
        # place below top ask (at 1.05)
        self.assertAlmostEqual(Decimal("1.049"), ask_order.price)
        self.assertAlmostEqual(Decimal("3"), round(bid_order.quantity, 4))
        self.assertAlmostEqual(Decimal("3"), round(ask_order.quantity, 4))

    def test_with_adjust_orders_disabled(self):
        self.clock.remove_iterator(self.strategy)
        self.clock.remove_iterator(self.maker_market)
        self.maker_market: MockPaperExchange = MockPaperExchange(
            client_config_map=ClientConfigAdapter(ClientConfigMap())
        )

<<<<<<< HEAD
        self.maker_market.set_balanced_order_book(self.maker_trading_pairs[0], 1.0, 0.5, 1.5, 0.1, 10)
        self.taker_market.set_balanced_order_book(self.taker_trading_pairs[0], 1.0, 0.5, 1.5, 0.001, 20)
        self.market_pair: MakerTakerMarketPair = MakerTakerMarketPair(
            MarketTradingPairTuple(self.maker_market, *self.maker_trading_pairs),
            MarketTradingPairTuple(self.taker_market, *self.taker_trading_pairs),
=======
        self.maker_market.set_balanced_order_book(self.trading_pairs_maker[0], 1.0, 0.5, 1.5, 0.1, 10)
        self.taker_market.set_balanced_order_book(self.trading_pairs_taker[0], 1.0, 0.5, 1.5, 0.001, 20)
        self.market_pair: CrossExchangeMarketPair = CrossExchangeMarketPair(
            MarketTradingPairTuple(self.maker_market, *self.trading_pairs_maker),
            MarketTradingPairTuple(self.taker_market, *self.trading_pairs_taker),
        )

        config_map_raw = deepcopy(self.config_map_raw)
        config_map_raw.order_size_portfolio_ratio_limit = Decimal("30")
        config_map_raw.min_profitability = Decimal("0.5")
        config_map_raw.adjust_order_enabled = False
        config_map = ClientConfigAdapter(
            config_map_raw
>>>>>>> 367c6049
        )

        self.strategy: CrossExchangeMarketMakingStrategy = CrossExchangeMarketMakingStrategy()
        self.strategy.init_params(
            config_map=config_map,
            market_pairs=[self.market_pair],
            logging_options=self.logging_options,
        )
        self.maker_market.set_balance("COINALPHA", 5)
        self.maker_market.set_balance("WETH", 5)
        self.maker_market.set_balance("QETH", 5)
        self.maker_market.set_quantization_param(QuantizationParams(self.trading_pairs_maker[0], 4, 4, 4, 4))
        self.clock.add_iterator(self.strategy)
        self.clock.add_iterator(self.maker_market)
        self.clock.backtest_til(self.start_timestamp + 5)
        self.ev_loop.run_until_complete(asyncio.sleep(0.5))
        self.assertEqual(1, len(self.strategy.active_maker_bids))
        self.assertEqual(1, len(self.strategy.active_maker_asks))
        bid_order: LimitOrder = self.strategy.active_maker_bids[0][1]
        ask_order: LimitOrder = self.strategy.active_maker_asks[0][1]
        self.assertEqual(Decimal("0.9945"), bid_order.price)
        self.assertEqual(Decimal("1.006"), ask_order.price)
        self.assertAlmostEqual(Decimal("3"), round(bid_order.quantity, 4))
        self.assertAlmostEqual(Decimal("3"), round(ask_order.quantity, 4))

    def test_price_and_size_limit_calculation(self):
<<<<<<< HEAD
        self.taker_market.set_balanced_order_book(self.taker_trading_pairs[0], 1.0, 0.5, 1.5, 0.001, 20)

        task = self.ev_loop.create_task(self.strategy.get_market_making_size(self.market_pair, True))
        bid_size: Decimal = self.ev_loop.run_until_complete(task)

        task = self.ev_loop.create_task(self.strategy.get_market_making_price(self.market_pair, True, bid_size))
        bid_price: Decimal = self.ev_loop.run_until_complete(task)

        task = self.ev_loop.create_task(self.strategy.get_market_making_size(self.market_pair, False))
        ask_size: Decimal = self.ev_loop.run_until_complete(task)

        task = self.ev_loop.create_task(self.strategy.get_market_making_price(self.market_pair, False, ask_size))
        ask_price: Decimal = self.ev_loop.run_until_complete(task)

        self.assertEqual((Decimal("0.99451"), Decimal("3")), (bid_price, bid_size))
        self.assertEqual((Decimal("1.0055"), Decimal("3")), (ask_price, ask_size))
=======
        self.taker_market.set_balanced_order_book(self.trading_pairs_taker[0], 1.0, 0.5, 1.5, 0.001, 20)
        bid_size = self.strategy.get_market_making_size(self.market_pair, True)
        bid_price = self.strategy.get_market_making_price(self.market_pair, True, bid_size)
        ask_size = self.strategy.get_market_making_size(self.market_pair, False)
        ask_price = self.strategy.get_market_making_price(self.market_pair, False, ask_size)
        self.assertEqual((Decimal("0.99501"), Decimal("3")), (bid_price, bid_size))
        self.assertEqual((Decimal("1.0049"), Decimal("3")), (ask_price, ask_size))
>>>>>>> 367c6049

    def test_price_and_size_limit_calculation_with_slippage_buffer(self):
        self.taker_market.set_balance("ETH", 3)
        self.taker_market.set_balanced_order_book(
            self.trading_pairs_taker[0],
            mid_price=Decimal("1.0"),
            min_price=Decimal("0.5"),
            max_price=Decimal("1.5"),
            price_step_size=Decimal("0.1"),
            volume_step_size=Decimal("100"),
        )

        config_map_raw = deepcopy(self.config_map_raw)
        config_map_raw.order_size_taker_volume_factor = Decimal("100")
        config_map_raw.order_size_taker_balance_factor = Decimal("100")
        config_map_raw.order_size_portfolio_ratio_limit = Decimal("100")
        config_map_raw.min_profitability = Decimal("25")
        config_map_raw.slippage_buffer = Decimal("0")
        config_map_raw.order_amount = Decimal("4")
        config_map = ClientConfigAdapter(
            config_map_raw
        )

        self.strategy: CrossExchangeMarketMakingStrategy = CrossExchangeMarketMakingStrategy()
        self.strategy.init_params(
            config_map=config_map,
            market_pairs=[self.market_pair],
            logging_options=self.logging_options,
        )

        config_map_with_slippage_buffer = ClientConfigAdapter(
            CrossExchangeMarketMakingConfigMap(
                maker_market=self.exchange_name_maker,
                taker_market=self.exchange_name_taker,
                maker_market_trading_pair=self.trading_pairs_maker[0],
                taker_market_trading_pair=self.trading_pairs_taker[0],
                order_amount=Decimal("4"),
                min_profitability=Decimal("25"),
                order_size_taker_volume_factor=Decimal("100"),
                order_size_taker_balance_factor=Decimal("100"),
                order_size_portfolio_ratio_limit=Decimal("100"),
                slippage_buffer=Decimal("25"),
            )
        )
        strategy_with_slippage_buffer: CrossExchangeMarketMakingStrategy = CrossExchangeMarketMakingStrategy()
        strategy_with_slippage_buffer.init_params(
            config_map=config_map_with_slippage_buffer,
            market_pairs=[self.market_pair],
            logging_options=self.logging_options,
        )

        task = self.ev_loop.create_task(self.strategy.get_market_making_size(self.market_pair, True))
        bid_size: Decimal = self.ev_loop.run_until_complete(task)

        task = self.ev_loop.create_task(self.strategy.get_market_making_price(self.market_pair, True, bid_size))
        bid_price: Decimal = self.ev_loop.run_until_complete(task)

        task = self.ev_loop.create_task(self.strategy.get_market_making_size(self.market_pair, False))
        ask_size: Decimal = self.ev_loop.run_until_complete(task)

        task = self.ev_loop.create_task(self.strategy.get_market_making_price(self.market_pair, False, ask_size))
        ask_price: Decimal = self.ev_loop.run_until_complete(task)

        task = self.ev_loop.create_task(strategy_with_slippage_buffer.get_market_making_size(self.market_pair, True))
        slippage_bid_size: Decimal = self.ev_loop.run_until_complete(task)

        task = self.ev_loop.create_task(strategy_with_slippage_buffer.get_market_making_price(
            self.market_pair, True, slippage_bid_size
        ))
        slippage_bid_price: Decimal = self.ev_loop.run_until_complete(task)

        task = self.ev_loop.create_task(strategy_with_slippage_buffer.get_market_making_size(self.market_pair, False))
        slippage_ask_size: Decimal = self.ev_loop.run_until_complete(task)

        task = self.ev_loop.create_task(strategy_with_slippage_buffer.get_market_making_price(
            self.market_pair, False, slippage_ask_size
        ))
        slippage_ask_price: Decimal = self.ev_loop.run_until_complete(task)

        self.assertEqual(Decimal("4"), bid_size)  # the user size
        self.assertEqual(Decimal("0.75999"), bid_price)  # price = bid_VWAP(4) / profitability = 0.95 / 1.25
        self.assertEqual(Decimal("2.8571"), ask_size)  # size = balance / (ask_VWAP(3) * slippage) = 3 / (1.05 * 1)
        self.assertEqual(Decimal("1.3125"), ask_price)  # price = ask_VWAP(2.8571) * profitability = 1.05 * 1.25
        self.assertEqual(Decimal("4"), slippage_bid_size)  # the user size
        self.assertEqual(Decimal("0.75999"), slippage_bid_price)  # price = bid_VWAP(4) / profitability = 0.9 / 1.25
        self.assertEqual(Decimal("2.2857"), slippage_ask_size)  # size = balance / (ask_VWAP(3) * slippage) = 3 / (1.05 * 1.25)
        self.assertEqual(Decimal("1.3125"), slippage_ask_price)  # price = ask_VWAP(2.2857) * profitability = 1.05 * 1.25

    def test_check_if_sufficient_balance_adjusts_including_slippage(self):
        self.taker_market.set_balance("COINALPHA", 4)
        self.taker_market.set_balance("ETH", 3)
        self.taker_market.set_balanced_order_book(
            self.trading_pairs_taker[0],
            mid_price=Decimal("1.0"),
            min_price=Decimal("0.5"),
            max_price=Decimal("1.5"),
            price_step_size=Decimal("0.1"),
            volume_step_size=Decimal("1"),
        )

        config_map_raw = deepcopy(self.config_map_raw)
        config_map_raw.order_size_taker_volume_factor = Decimal("100")
        config_map_raw.order_size_taker_balance_factor = Decimal("100")
        config_map_raw.order_size_portfolio_ratio_limit = Decimal("100")
        config_map_raw.min_profitability = Decimal("25")
        config_map_raw.slippage_buffer = Decimal("25")
        config_map_raw.order_amount = Decimal("4")

        config_map = ClientConfigAdapter(
            config_map_raw
        )

        strategy_with_slippage_buffer: CrossExchangeMarketMakingStrategy = CrossExchangeMarketMakingStrategy()
        strategy_with_slippage_buffer.init_params(
            config_map=config_map,
            market_pairs=[self.market_pair],
            logging_options=self.logging_options,
        )
        self.clock.remove_iterator(self.strategy)
        self.clock.add_iterator(strategy_with_slippage_buffer)
        self.clock.backtest_til(self.start_timestamp + 1)
        self.ev_loop.run_until_complete(self.maker_order_created_logger.wait_for(BuyOrderCreatedEvent))

        active_maker_bids = strategy_with_slippage_buffer.active_maker_bids
        active_maker_asks = strategy_with_slippage_buffer.active_maker_asks

        self.assertEqual(1, len(active_maker_bids))
        self.assertEqual(1, len(active_maker_asks))

        active_bid = active_maker_bids[0][1]
        active_ask = active_maker_asks[0][1]

        self.emit_order_created_event(self.maker_market, active_bid)
        self.emit_order_created_event(self.maker_market, active_ask)

        self.clock.backtest_til(self.start_timestamp + 2)
        self.ev_loop.run_until_complete(asyncio.sleep(0.5))
        self.clock.backtest_til(self.start_timestamp + 3)
        self.ev_loop.run_until_complete(asyncio.sleep(0.5))

        active_maker_bids = strategy_with_slippage_buffer.active_maker_bids
        active_maker_asks = strategy_with_slippage_buffer.active_maker_asks

        self.assertEqual(1, len(active_maker_bids))
        self.assertEqual(1, len(active_maker_asks))

        active_bid = active_maker_bids[0][1]
        active_ask = active_maker_asks[0][1]
        bids_quantum = self.taker_market.get_order_size_quantum(
            self.trading_pairs_taker[0], active_bid.quantity
        )
        asks_quantum = self.taker_market.get_order_size_quantum(
            self.trading_pairs_taker[0], active_ask.quantity
        )

        self.taker_market.set_balance("COINALPHA", Decimal("4") - bids_quantum)
        self.taker_market.set_balance("ETH", Decimal("3") - asks_quantum * 1)

        self.clock.backtest_til(self.start_timestamp + 4)
        self.ev_loop.run_until_complete(asyncio.sleep(0.5))

        active_maker_bids = strategy_with_slippage_buffer.active_maker_bids
        active_maker_asks = strategy_with_slippage_buffer.active_maker_asks

        self.assertEqual(0, len(active_maker_bids))  # cancelled
        self.assertEqual(0, len(active_maker_asks))  # cancelled

        prev_maker_orders_created_len = len(self.maker_order_created_logger.event_log)

        self.clock.backtest_til(self.start_timestamp + 5)

        if len(self.maker_order_created_logger.event_log) == prev_maker_orders_created_len:
            self.async_run_with_timeout(self.maker_order_created_logger.wait_for(BuyOrderCreatedEvent))

        new_active_maker_bids = strategy_with_slippage_buffer.active_maker_bids
        new_active_maker_asks = strategy_with_slippage_buffer.active_maker_asks

        self.assertEqual(1, len(new_active_maker_bids))
        self.assertEqual(1, len(new_active_maker_asks))

        new_active_bid = new_active_maker_bids[0][1]
        new_active_ask = new_active_maker_asks[0][1]

        self.assertEqual(Decimal(str(active_bid.quantity - bids_quantum)), new_active_bid.quantity)
        self.assertEqual(Decimal(str(active_ask.quantity - asks_quantum)), new_active_ask.quantity)

    def test_empty_maker_orderbook(self):
        self.clock.remove_iterator(self.strategy)
        self.clock.remove_iterator(self.maker_market)
        self.maker_market: MockPaperExchange = MockPaperExchange(
            client_config_map=ClientConfigAdapter(ClientConfigMap())
        )

        # Orderbook is empty
<<<<<<< HEAD
        self.maker_market.new_empty_order_book(self.maker_trading_pairs[0])
        self.market_pair: MakerTakerMarketPair = MakerTakerMarketPair(
            MarketTradingPairTuple(self.maker_market, *self.maker_trading_pairs),
            MarketTradingPairTuple(self.taker_market, *self.taker_trading_pairs),
=======
        self.maker_market.new_empty_order_book(self.trading_pairs_maker[0])
        self.market_pair: CrossExchangeMarketPair = CrossExchangeMarketPair(
            MarketTradingPairTuple(self.maker_market, *self.trading_pairs_maker),
            MarketTradingPairTuple(self.taker_market, *self.trading_pairs_taker),
>>>>>>> 367c6049
        )

        config_map_raw = deepcopy(self.config_map_raw)
        config_map_raw.min_profitability = Decimal("0.5")
        config_map_raw.adjust_order_enabled = False
        config_map_raw.order_amount = Decimal("1")

        config_map = ClientConfigAdapter(
            config_map_raw
        )

        self.strategy: CrossExchangeMarketMakingStrategy = CrossExchangeMarketMakingStrategy()
        self.strategy.init_params(
            config_map=config_map,
            market_pairs=[self.market_pair],
            logging_options=self.logging_options,
        )
        self.maker_market.set_balance("COINALPHA", 5)
        self.maker_market.set_balance("WETH", 5)
        self.maker_market.set_balance("QETH", 5)
        self.maker_market.set_quantization_param(QuantizationParams(self.trading_pairs_maker[0], 4, 4, 4, 4))
        self.clock.add_iterator(self.strategy)
        self.clock.add_iterator(self.maker_market)
<<<<<<< HEAD
        self.clock.backtest_til(self.start_timestamp + 5)
        self.ev_loop.run_until_complete(asyncio.sleep(0.5))
        self.assertEqual(1, len(self.strategy.active_maker_bids))
        self.assertEqual(1, len(self.strategy.active_maker_asks))
        bid_order: LimitOrder = self.strategy.active_maker_bids[0][1]
        ask_order: LimitOrder = self.strategy.active_maker_asks[0][1]
=======
        self.clock.backtest_til(self.start_timestamp + 4)
        self.assertEqual(1, len(self.strategy.active_bids))
        self.assertEqual(1, len(self.strategy.active_asks))
        bid_order: LimitOrder = self.strategy.active_bids[0][1]
        ask_order: LimitOrder = self.strategy.active_asks[0][1]
>>>>>>> 367c6049
        # Places orders based on taker orderbook
        self.assertEqual(Decimal("0.9945"), bid_order.price)
        self.assertEqual(Decimal("1.006"), ask_order.price)
        self.assertAlmostEqual(Decimal("1"), round(bid_order.quantity, 4))
        self.assertAlmostEqual(Decimal("1"), round(ask_order.quantity, 4))<|MERGE_RESOLUTION|>--- conflicted
+++ resolved
@@ -28,21 +28,16 @@
     SellOrderCompletedEvent,
     SellOrderCreatedEvent,
 )
-<<<<<<< HEAD
 from hummingbot.strategy.cross_exchange_market_making.cross_exchange_market_making import (
     CrossExchangeMarketMakingStrategy,
     LogOption,
 )
-from hummingbot.strategy.maker_taker_market_pair import MakerTakerMarketPair
-=======
-from hummingbot.strategy.cross_exchange_market_making import CrossExchangeMarketMakingStrategy
 from hummingbot.strategy.cross_exchange_market_making.cross_exchange_market_making_config_map_pydantic import (
     ActiveOrderRefreshMode,
     CrossExchangeMarketMakingConfigMap,
     TakerToMakerConversionRateMode,
 )
-from hummingbot.strategy.cross_exchange_market_making.cross_exchange_market_pair import CrossExchangeMarketPair
->>>>>>> 367c6049
+from hummingbot.strategy.maker_taker_market_pair import MakerTakerMarketPair
 from hummingbot.strategy.market_trading_pair_tuple import MarketTradingPairTuple
 
 
@@ -64,19 +59,12 @@
     def setUp(self):
         self.clock: Clock = Clock(ClockMode.BACKTEST, 1.0, self.start_timestamp, self.end_timestamp)
         self.min_profitability = Decimal("0.005")
-<<<<<<< HEAD
-        self.maker_market: MockPaperExchange = MockPaperExchange()
-        self.taker_market: MockPaperExchange = MockPaperExchange()
-        self.maker_market.set_balanced_order_book(self.maker_trading_pairs[0], 1.0, 0.5, 1.5, 0.01, 10)
-        self.taker_market.set_balanced_order_book(self.taker_trading_pairs[0], 1.0, 0.5, 1.5, 0.001, 4)
-=======
         self.maker_market: MockPaperExchange = MockPaperExchange(
             client_config_map=ClientConfigAdapter(ClientConfigMap()))
         self.taker_market: MockPaperExchange = MockPaperExchange(
             client_config_map=ClientConfigAdapter(ClientConfigMap()))
         self.maker_market.set_balanced_order_book(self.trading_pairs_maker[0], 1.0, 0.5, 1.5, 0.01, 10)
         self.taker_market.set_balanced_order_book(self.trading_pairs_taker[0], 1.0, 0.5, 1.5, 0.001, 4)
->>>>>>> 367c6049
         self.maker_market.set_balance("COINALPHA", 5)
         self.maker_market.set_balance("WETH", 5)
         self.maker_market.set_balance("QETH", 5)
@@ -85,14 +73,9 @@
         self.maker_market.set_quantization_param(QuantizationParams(self.trading_pairs_maker[0], 5, 5, 5, 5))
         self.taker_market.set_quantization_param(QuantizationParams(self.trading_pairs_taker[0], 5, 5, 5, 5))
 
-<<<<<<< HEAD
         self.market_pair: MakerTakerMarketPair = MakerTakerMarketPair(
             MarketTradingPairTuple(self.maker_market, *self.maker_trading_pairs),
             MarketTradingPairTuple(self.taker_market, *self.taker_trading_pairs),
-=======
-        self.market_pair: CrossExchangeMarketPair = CrossExchangeMarketPair(
-            MarketTradingPairTuple(self.maker_market, *self.trading_pairs_maker),
-            MarketTradingPairTuple(self.taker_market, *self.trading_pairs_taker),
         )
 
         self.config_map_raw = CrossExchangeMarketMakingConfigMap(
@@ -122,7 +105,6 @@
         config_map_with_top_depth_tolerance_raw.top_depth_tolerance = Decimal("1")
         config_map_with_top_depth_tolerance = ClientConfigAdapter(
             config_map_with_top_depth_tolerance_raw
->>>>>>> 367c6049
         )
 
         logging_options = (
@@ -136,26 +118,14 @@
         )
         self.strategy: CrossExchangeMarketMakingStrategy = CrossExchangeMarketMakingStrategy()
         self.strategy.init_params(
-<<<<<<< HEAD
-            [self.market_pair],
-            order_size_portfolio_ratio_limit=Decimal("0.3"),
-            min_profitability=Decimal(self.min_profitability),
-=======
             config_map=self.config_map,
             market_pairs=[self.market_pair],
->>>>>>> 367c6049
             logging_options=logging_options,
         )
         self.strategy_with_top_depth_tolerance: CrossExchangeMarketMakingStrategy = CrossExchangeMarketMakingStrategy()
         self.strategy_with_top_depth_tolerance.init_params(
-<<<<<<< HEAD
-            [self.market_pair],
-            order_size_portfolio_ratio_limit=Decimal("0.3"),
-            min_profitability=Decimal(self.min_profitability),
-=======
             config_map=config_map_with_top_depth_tolerance,
             market_pairs=[self.market_pair],
->>>>>>> 367c6049
             logging_options=logging_options,
         )
         self.logging_options = logging_options
@@ -178,17 +148,12 @@
         self.taker_market.add_listener(MarketEvent.BuyOrderCreated, self.taker_order_created_logger)
         self.taker_market.add_listener(MarketEvent.SellOrderCreated, self.taker_order_created_logger)
 
-<<<<<<< HEAD
     def async_run_with_timeout(self, coroutine: Awaitable, timeout: int = 1):
         ret = self.ev_loop.run_until_complete(asyncio.wait_for(coroutine, timeout))
         return ret
 
     def simulate_maker_market_trade(self, is_buy: bool, quantity: Decimal, price: Decimal):
         maker_trading_pair: str = self.maker_trading_pairs[0]
-=======
-    def simulate_market_maker_trade(self, is_buy: bool, quantity: Decimal, price: Decimal):
-        maker_trading_pair: str = self.trading_pairs_maker[0]
->>>>>>> 367c6049
         order_book: OrderBook = self.maker_market.get_order_book(maker_trading_pair)
         trade_event: OrderBookTradeEvent = OrderBookTradeEvent(
             maker_trading_pair, self.clock.current_timestamp, TradeType.BUY if is_buy else TradeType.SELL, price, quantity
@@ -328,7 +293,6 @@
         if len(self.maker_order_created_logger.event_log) == 0:
             self.async_run_with_timeout(self.maker_order_created_logger.wait_for(BuyOrderCreatedEvent))
 
-<<<<<<< HEAD
         self.assertEqual(1, len(self.strategy.active_maker_bids))
         self.assertEqual(1, len(self.strategy.active_maker_asks))
 
@@ -336,12 +300,6 @@
         ask_order: LimitOrder = self.strategy.active_maker_asks[0][1]
         self.assertEqual(Decimal("0.99451"), bid_order.price)
         self.assertEqual(Decimal("1.0055"), ask_order.price)
-=======
-        bid_order: LimitOrder = self.strategy.active_bids[0][1]
-        ask_order: LimitOrder = self.strategy.active_asks[0][1]
-        self.assertEqual(Decimal("0.99501"), bid_order.price)
-        self.assertEqual(Decimal("1.0049"), ask_order.price)
->>>>>>> 367c6049
         self.assertEqual(Decimal("3.0"), bid_order.quantity)
         self.assertEqual(Decimal("3.0"), ask_order.quantity)
 
@@ -409,13 +367,9 @@
         self.assertEqual(Decimal("3.0"), bid_order.quantity)
         self.assertEqual(Decimal("3.0"), ask_order.quantity)
 
-<<<<<<< HEAD
         prev_maker_orders_created_len = len(self.maker_order_created_logger.event_log)
 
         self.simulate_order_book_widening(self.taker_market.order_books[self.taker_trading_pairs[0]], 0.99, 1.01)
-=======
-        self.simulate_order_book_widening(self.taker_market.order_books[self.trading_pairs_taker[0]], 0.99, 1.01)
->>>>>>> 367c6049
 
         self.clock.backtest_til(self.start_timestamp + 100)
         self.ev_loop.run_until_complete(asyncio.sleep(0.5))
@@ -428,33 +382,19 @@
         self.assertEqual(1, len(self.strategy_with_top_depth_tolerance.active_maker_bids))
         self.assertEqual(1, len(self.strategy_with_top_depth_tolerance.active_maker_asks))
 
-<<<<<<< HEAD
         bid_order = self.strategy_with_top_depth_tolerance.active_maker_bids[0][1]
         ask_order = self.strategy_with_top_depth_tolerance.active_maker_asks[0][1]
         self.assertEqual(Decimal("0.98457"), bid_order.price)
         self.assertEqual(Decimal("1.0155"), ask_order.price)
-=======
-        bid_order = self.strategy_with_top_depth_tolerance.active_bids[0][1]
-        ask_order = self.strategy_with_top_depth_tolerance.active_asks[0][1]
-        self.assertEqual(Decimal("0.98945"), bid_order.price)
-        self.assertEqual(Decimal("1.0105"), ask_order.price)
->>>>>>> 367c6049
 
     def test_market_became_wider(self):
         self.clock.backtest_til(self.start_timestamp + 5)
         self.ev_loop.run_until_complete(self.maker_order_created_logger.wait_for(BuyOrderCreatedEvent))
 
-<<<<<<< HEAD
         bid_order: LimitOrder = self.strategy.active_maker_bids[0][1]
         ask_order: LimitOrder = self.strategy.active_maker_asks[0][1]
         self.assertEqual(Decimal("0.99451"), bid_order.price)
         self.assertEqual(Decimal("1.0055"), ask_order.price)
-=======
-        bid_order: LimitOrder = self.strategy.active_bids[0][1]
-        ask_order: LimitOrder = self.strategy.active_asks[0][1]
-        self.assertEqual(Decimal("0.99501"), bid_order.price)
-        self.assertEqual(Decimal("1.0049"), ask_order.price)
->>>>>>> 367c6049
         self.assertEqual(Decimal("3.0"), bid_order.quantity)
         self.assertEqual(Decimal("3.0"), ask_order.quantity)
 
@@ -484,13 +424,9 @@
             )
         )
 
-<<<<<<< HEAD
         prev_maker_orders_created_len = len(self.maker_order_created_logger.event_log)
 
         self.simulate_order_book_widening(self.taker_market.order_books[self.taker_trading_pairs[0]], 0.99, 1.01)
-=======
-        self.simulate_order_book_widening(self.taker_market.order_books[self.trading_pairs_taker[0]], 0.99, 1.01)
->>>>>>> 367c6049
 
         self.clock.backtest_til(self.start_timestamp + 100)
         self.ev_loop.run_until_complete(asyncio.sleep(0.5))
@@ -503,7 +439,6 @@
         self.assertEqual(1, len(self.strategy.active_maker_bids))
         self.assertEqual(1, len(self.strategy.active_maker_asks))
 
-<<<<<<< HEAD
         bid_order = self.strategy.active_maker_bids[0][1]
         ask_order = self.strategy.active_maker_asks[0][1]
         self.assertEqual(Decimal("0.98457"), bid_order.price)
@@ -516,19 +451,6 @@
         ask_order: LimitOrder = self.strategy.active_maker_asks[0][1]
         self.assertEqual(Decimal("0.99451"), bid_order.price)
         self.assertEqual(Decimal("1.0055"), ask_order.price)
-=======
-        bid_order = self.strategy.active_bids[0][1]
-        ask_order = self.strategy.active_asks[0][1]
-        self.assertEqual(Decimal("0.98945"), bid_order.price)
-        self.assertEqual(Decimal("1.0105"), ask_order.price)
-
-    def test_market_became_narrower(self):
-        self.clock.backtest_til(self.start_timestamp + 5)
-        bid_order: LimitOrder = self.strategy.active_bids[0][1]
-        ask_order: LimitOrder = self.strategy.active_asks[0][1]
-        self.assertEqual(Decimal("0.99501"), bid_order.price)
-        self.assertEqual(Decimal("1.0049"), ask_order.price)
->>>>>>> 367c6049
         self.assertEqual(Decimal("3.0"), bid_order.quantity)
         self.assertEqual(Decimal("3.0"), ask_order.quantity)
 
@@ -537,7 +459,6 @@
 
         self.clock.backtest_til(self.start_timestamp + 10)
 
-<<<<<<< HEAD
         if len(self.maker_order_created_logger.event_log) == 0:
             self.async_run_with_timeout(self.maker_order_created_logger.wait_for(SellOrderCreatedEvent))
 
@@ -557,19 +478,6 @@
         ask_order: LimitOrder = self.strategy.active_maker_asks[0][1]
         self.assertEqual(Decimal("0.99451"), bid_order.price)
         self.assertEqual(Decimal("1.0055"), ask_order.price)
-=======
-        bid_order = self.strategy.active_bids[0][1]
-        ask_order = self.strategy.active_asks[0][1]
-        self.assertEqual(Decimal("0.99501"), bid_order.price)
-        self.assertEqual(Decimal("1.0049"), ask_order.price)
-
-    def test_order_fills_after_cancellation(self):  # TODO
-        self.clock.backtest_til(self.start_timestamp + 5)
-        bid_order: LimitOrder = self.strategy.active_bids[0][1]
-        ask_order: LimitOrder = self.strategy.active_asks[0][1]
-        self.assertEqual(Decimal("0.99501"), bid_order.price)
-        self.assertEqual(Decimal("1.0049"), ask_order.price)
->>>>>>> 367c6049
         self.assertEqual(Decimal("3.0"), bid_order.quantity)
         self.assertEqual(Decimal("3.0"), ask_order.quantity)
 
@@ -615,17 +523,10 @@
         self.assertEqual(1, len(self.strategy.active_maker_bids))
         self.assertEqual(1, len(self.strategy.active_maker_asks))
 
-<<<<<<< HEAD
         bid_order = self.strategy.active_maker_bids[0][1]
         ask_order = self.strategy.active_maker_asks[0][1]
         self.assertEqual(Decimal("0.98457"), bid_order.price)
         self.assertEqual(Decimal("1.0155"), ask_order.price)
-=======
-        bid_order = self.strategy.active_bids[0][1]
-        ask_order = self.strategy.active_asks[0][1]
-        self.assertEqual(Decimal("0.98945"), bid_order.price)
-        self.assertEqual(Decimal("1.0105"), ask_order.price)
->>>>>>> 367c6049
 
         self.simulate_limit_order_fill(self.maker_market, bid_order)
         self.simulate_limit_order_fill(self.maker_market, ask_order)
@@ -700,7 +601,6 @@
         self.assertAlmostEqual(Decimal("2.7821"), round(ask_order.quantity, 4))
 
     def test_maker_price(self):
-<<<<<<< HEAD
         task = self.ev_loop.create_task(self.strategy.calculate_effective_hedging_price(self.market_pair, False, 3))
         buy_taker_price: Decimal = self.ev_loop.run_until_complete(task)
 
@@ -721,44 +621,19 @@
         ask_maker_price = (ceil(ask_maker_price / price_quantum) * price_quantum)
         self.assertEqual(round(bid_maker_price, 4), round(bid_order.price, 4))
         self.assertEqual(round(ask_maker_price, 4), round(ask_order.price, 4))
-=======
-        self.config_map_raw.adjust_order_enabled = False
-        buy_taker_price: Decimal = round(self.strategy.get_effective_hedging_price(self.market_pair, False, 3), 5)
-        sell_taker_price: Decimal = round(self.strategy.get_effective_hedging_price(self.market_pair, True, 3), 5)
-        self.assertEqual(Decimal("1.0004"), buy_taker_price)
-        self.assertEqual(Decimal("0.99949"), sell_taker_price)
-        self.clock.backtest_til(self.start_timestamp + 5)
-        bid_order: LimitOrder = self.strategy.active_bids[0][1]
-        ask_order: LimitOrder = self.strategy.active_asks[0][1]
-        bid_maker_price = sell_taker_price / (1 + self.min_profitability / 100)
-        price_quantum = self.maker_market.get_order_price_quantum(self.trading_pairs_maker[0], bid_maker_price)
-        bid_maker_price = (floor(bid_maker_price / price_quantum)) * price_quantum
-        ask_maker_price = buy_taker_price * (1 + self.min_profitability / 100)
-        price_quantum = self.maker_market.get_order_price_quantum(self.trading_pairs_maker[0], ask_maker_price)
-        ask_maker_price = (ceil(ask_maker_price / price_quantum) * price_quantum)
-        self.assertEqual(bid_maker_price, bid_order.price)
-        self.assertEqual(ask_maker_price, ask_order.price)
->>>>>>> 367c6049
         self.assertEqual(Decimal("3.0"), bid_order.quantity)
         self.assertEqual(Decimal("3.0"), ask_order.quantity)
 
     def test_with_adjust_orders_enabled(self):
         self.clock.remove_iterator(self.strategy)
         self.clock.remove_iterator(self.maker_market)
-<<<<<<< HEAD
-        self.maker_market: MockPaperExchange = MockPaperExchange()
+        self.maker_market: MockPaperExchange = MockPaperExchange(
+            client_config_map=ClientConfigAdapter(ClientConfigMap())
+        )
         self.maker_market.set_balanced_order_book(self.maker_trading_pairs[0], 1.0, 0.5, 1.5, 0.1, 10)
         self.market_pair: MakerTakerMarketPair = MakerTakerMarketPair(
             MarketTradingPairTuple(self.maker_market, *self.maker_trading_pairs),
             MarketTradingPairTuple(self.taker_market, *self.taker_trading_pairs),
-=======
-        self.maker_market: MockPaperExchange = MockPaperExchange(
-            client_config_map=ClientConfigAdapter(ClientConfigMap())
-        )
-        self.maker_market.set_balanced_order_book(self.trading_pairs_maker[0], 1.0, 0.5, 1.5, 0.1, 10)
-        self.market_pair: CrossExchangeMarketPair = CrossExchangeMarketPair(
-            MarketTradingPairTuple(self.maker_market, *self.trading_pairs_maker),
-            MarketTradingPairTuple(self.taker_market, *self.trading_pairs_taker),
         )
 
         config_map_raw = deepcopy(self.config_map_raw)
@@ -767,7 +642,6 @@
         config_map_raw.adjust_order_enabled = True
         config_map = ClientConfigAdapter(
             config_map_raw
->>>>>>> 367c6049
         )
 
         self.strategy: CrossExchangeMarketMakingStrategy = CrossExchangeMarketMakingStrategy()
@@ -802,13 +676,13 @@
             client_config_map=ClientConfigAdapter(ClientConfigMap())
         )
 
-<<<<<<< HEAD
         self.maker_market.set_balanced_order_book(self.maker_trading_pairs[0], 1.0, 0.5, 1.5, 0.1, 10)
         self.taker_market.set_balanced_order_book(self.taker_trading_pairs[0], 1.0, 0.5, 1.5, 0.001, 20)
         self.market_pair: MakerTakerMarketPair = MakerTakerMarketPair(
             MarketTradingPairTuple(self.maker_market, *self.maker_trading_pairs),
             MarketTradingPairTuple(self.taker_market, *self.taker_trading_pairs),
-=======
+        )
+
         self.maker_market.set_balanced_order_book(self.trading_pairs_maker[0], 1.0, 0.5, 1.5, 0.1, 10)
         self.taker_market.set_balanced_order_book(self.trading_pairs_taker[0], 1.0, 0.5, 1.5, 0.001, 20)
         self.market_pair: CrossExchangeMarketPair = CrossExchangeMarketPair(
@@ -822,7 +696,6 @@
         config_map_raw.adjust_order_enabled = False
         config_map = ClientConfigAdapter(
             config_map_raw
->>>>>>> 367c6049
         )
 
         self.strategy: CrossExchangeMarketMakingStrategy = CrossExchangeMarketMakingStrategy()
@@ -849,7 +722,6 @@
         self.assertAlmostEqual(Decimal("3"), round(ask_order.quantity, 4))
 
     def test_price_and_size_limit_calculation(self):
-<<<<<<< HEAD
         self.taker_market.set_balanced_order_book(self.taker_trading_pairs[0], 1.0, 0.5, 1.5, 0.001, 20)
 
         task = self.ev_loop.create_task(self.strategy.get_market_making_size(self.market_pair, True))
@@ -866,15 +738,6 @@
 
         self.assertEqual((Decimal("0.99451"), Decimal("3")), (bid_price, bid_size))
         self.assertEqual((Decimal("1.0055"), Decimal("3")), (ask_price, ask_size))
-=======
-        self.taker_market.set_balanced_order_book(self.trading_pairs_taker[0], 1.0, 0.5, 1.5, 0.001, 20)
-        bid_size = self.strategy.get_market_making_size(self.market_pair, True)
-        bid_price = self.strategy.get_market_making_price(self.market_pair, True, bid_size)
-        ask_size = self.strategy.get_market_making_size(self.market_pair, False)
-        ask_price = self.strategy.get_market_making_price(self.market_pair, False, ask_size)
-        self.assertEqual((Decimal("0.99501"), Decimal("3")), (bid_price, bid_size))
-        self.assertEqual((Decimal("1.0049"), Decimal("3")), (ask_price, ask_size))
->>>>>>> 367c6049
 
     def test_price_and_size_limit_calculation_with_slippage_buffer(self):
         self.taker_market.set_balance("ETH", 3)
@@ -1069,17 +932,10 @@
         )
 
         # Orderbook is empty
-<<<<<<< HEAD
         self.maker_market.new_empty_order_book(self.maker_trading_pairs[0])
         self.market_pair: MakerTakerMarketPair = MakerTakerMarketPair(
             MarketTradingPairTuple(self.maker_market, *self.maker_trading_pairs),
             MarketTradingPairTuple(self.taker_market, *self.taker_trading_pairs),
-=======
-        self.maker_market.new_empty_order_book(self.trading_pairs_maker[0])
-        self.market_pair: CrossExchangeMarketPair = CrossExchangeMarketPair(
-            MarketTradingPairTuple(self.maker_market, *self.trading_pairs_maker),
-            MarketTradingPairTuple(self.taker_market, *self.trading_pairs_taker),
->>>>>>> 367c6049
         )
 
         config_map_raw = deepcopy(self.config_map_raw)
@@ -1103,20 +959,12 @@
         self.maker_market.set_quantization_param(QuantizationParams(self.trading_pairs_maker[0], 4, 4, 4, 4))
         self.clock.add_iterator(self.strategy)
         self.clock.add_iterator(self.maker_market)
-<<<<<<< HEAD
         self.clock.backtest_til(self.start_timestamp + 5)
         self.ev_loop.run_until_complete(asyncio.sleep(0.5))
         self.assertEqual(1, len(self.strategy.active_maker_bids))
         self.assertEqual(1, len(self.strategy.active_maker_asks))
         bid_order: LimitOrder = self.strategy.active_maker_bids[0][1]
         ask_order: LimitOrder = self.strategy.active_maker_asks[0][1]
-=======
-        self.clock.backtest_til(self.start_timestamp + 4)
-        self.assertEqual(1, len(self.strategy.active_bids))
-        self.assertEqual(1, len(self.strategy.active_asks))
-        bid_order: LimitOrder = self.strategy.active_bids[0][1]
-        ask_order: LimitOrder = self.strategy.active_asks[0][1]
->>>>>>> 367c6049
         # Places orders based on taker orderbook
         self.assertEqual(Decimal("0.9945"), bid_order.price)
         self.assertEqual(Decimal("1.006"), ask_order.price)
